--- conflicted
+++ resolved
@@ -42,11 +42,7 @@
   process.env.NEXT_PUBLIC_VERCEL_ENV === "production"
     ? "https://dub.sh"
     : process.env.NEXT_PUBLIC_VERCEL_ENV === "preview"
-<<<<<<< HEAD
-    ? `https://${process.env.VERCEL_URL}`
-=======
     ? `https://${process.env.NEXT_PUBLIC_VERCEL_URL}`
->>>>>>> a64897c3
     : "http://localhost:3000";
 
 export const APP_HOSTNAMES = new Set([
