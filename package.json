--- conflicted
+++ resolved
@@ -43,11 +43,8 @@
     "@visx/tooltip": "^2.16.0",
     "cloudinary": "^1.32.0",
     "cobe": "^0.6.2",
-<<<<<<< HEAD
     "contentlayer": "^0.3.2",
-=======
     "crisp-sdk-web": "^1.0.18",
->>>>>>> 4a8b799d
     "focus-trap-react": "^10.0.1",
     "framer-motion": "^7.6.12",
     "html-escaper": "^3.0.3",
