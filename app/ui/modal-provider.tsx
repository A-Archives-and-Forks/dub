"use client";

import {
  Dispatch,
  ReactNode,
  SetStateAction,
  createContext,
  useEffect,
} from "react";
import { useSession } from "next-auth/react";
import ErrorPage from "next/error";
import useProject from "#/lib/swr/use-project";
import Cookies from "js-cookie";
import { useAddProjectModal } from "@/components/app/modals/add-project-modal";
import { useAcceptInviteModal } from "@/components/app/modals/accept-invite-modal";
<<<<<<< HEAD
import { useAddEditLinkModal } from "@/components/app/modals/add-edit-link-modal";
import { useImportLinksModal } from "@/components/app/modals/import-links-modal";
import { useTagLinkModal } from "@/components/app/modals/tag-link-modal";
=======
>>>>>>> f05ef96b
import { useAddEditDomainModal } from "@/components/app/modals/add-edit-domain-modal";
import { useGoogleOauthModal } from "@/components/app/modals/google-oauth-modal";

export const ModalContext = createContext<{
  setShowAddProjectModal: Dispatch<SetStateAction<boolean>>;
  setShowAddEditDomainModal: Dispatch<SetStateAction<boolean>>;
<<<<<<< HEAD
  setShowAddEditLinkModal: Dispatch<SetStateAction<boolean>>;
  setShowImportLinksModal: Dispatch<SetStateAction<boolean>>;
  setShowTagLinkModal: Dispatch<SetStateAction<boolean>>;
}>({
  setShowAddProjectModal: () => {},
  setShowAddEditDomainModal: () => {},
  setShowAddEditLinkModal: () => {},
  setShowImportLinksModal: () => {},
  setShowTagLinkModal: () => {},
=======
}>({
  setShowAddProjectModal: () => {},
  setShowAddEditDomainModal: () => {},
>>>>>>> f05ef96b
});

export default function ModalProvider({ children }: { children: ReactNode }) {
  const { GoogleOauthModal, setShowGoogleOauthModal } = useGoogleOauthModal();
  const { AddProjectModal, setShowAddProjectModal } = useAddProjectModal();
  const { AcceptInviteModal, setShowAcceptInviteModal } =
    useAcceptInviteModal();
  const { setShowAddEditDomainModal, AddEditDomainModal } =
    useAddEditDomainModal({});
<<<<<<< HEAD

  const { setShowAddEditLinkModal, AddEditLinkModal } = useAddEditLinkModal();
  const { setShowImportLinksModal, ImportLinksModal } = useImportLinksModal();
  const { setShowTagLinkModal, TagLinkModal } = useTagLinkModal({});
=======
>>>>>>> f05ef96b

  const { error, loading } = useProject();
  const { data: session } = useSession();

  // handle invite and oauth modals
  useEffect(() => {
    if (error && (error.status === 409 || error.status === 410)) {
      setShowAcceptInviteModal(true);
    } else if (
      !loading &&
      session?.user?.email &&
      !session.user?.name &&
      !Cookies.get("hideGoogleOauthModal")
    ) {
      setShowGoogleOauthModal(true);
    }
  }, [error, session]);

  if (error && error.status === 404) {
    return <ErrorPage statusCode={404} />;
  }
  return (
    <ModalContext.Provider
      value={{
        setShowAddProjectModal,
        setShowAddEditDomainModal,
<<<<<<< HEAD
        setShowAddEditLinkModal,
        setShowImportLinksModal,
        setShowTagLinkModal,
=======
>>>>>>> f05ef96b
      }}
    >
      <GoogleOauthModal />
      <AddProjectModal />
      {error && (error.status === 409 || error.status === 410) && (
        <AcceptInviteModal />
      )}
      <AddEditDomainModal />
<<<<<<< HEAD
      <AddEditLinkModal />
      <ImportLinksModal />
      <TagLinkModal />
=======
>>>>>>> f05ef96b
      {children}
    </ModalContext.Provider>
  );
}<|MERGE_RESOLUTION|>--- conflicted
+++ resolved
@@ -13,33 +13,21 @@
 import Cookies from "js-cookie";
 import { useAddProjectModal } from "@/components/app/modals/add-project-modal";
 import { useAcceptInviteModal } from "@/components/app/modals/accept-invite-modal";
-<<<<<<< HEAD
 import { useAddEditLinkModal } from "@/components/app/modals/add-edit-link-modal";
 import { useImportLinksModal } from "@/components/app/modals/import-links-modal";
-import { useTagLinkModal } from "@/components/app/modals/tag-link-modal";
-=======
->>>>>>> f05ef96b
 import { useAddEditDomainModal } from "@/components/app/modals/add-edit-domain-modal";
 import { useGoogleOauthModal } from "@/components/app/modals/google-oauth-modal";
 
 export const ModalContext = createContext<{
   setShowAddProjectModal: Dispatch<SetStateAction<boolean>>;
   setShowAddEditDomainModal: Dispatch<SetStateAction<boolean>>;
-<<<<<<< HEAD
   setShowAddEditLinkModal: Dispatch<SetStateAction<boolean>>;
   setShowImportLinksModal: Dispatch<SetStateAction<boolean>>;
-  setShowTagLinkModal: Dispatch<SetStateAction<boolean>>;
 }>({
   setShowAddProjectModal: () => {},
   setShowAddEditDomainModal: () => {},
   setShowAddEditLinkModal: () => {},
   setShowImportLinksModal: () => {},
-  setShowTagLinkModal: () => {},
-=======
-}>({
-  setShowAddProjectModal: () => {},
-  setShowAddEditDomainModal: () => {},
->>>>>>> f05ef96b
 });
 
 export default function ModalProvider({ children }: { children: ReactNode }) {
@@ -49,13 +37,9 @@
     useAcceptInviteModal();
   const { setShowAddEditDomainModal, AddEditDomainModal } =
     useAddEditDomainModal({});
-<<<<<<< HEAD
 
   const { setShowAddEditLinkModal, AddEditLinkModal } = useAddEditLinkModal();
   const { setShowImportLinksModal, ImportLinksModal } = useImportLinksModal();
-  const { setShowTagLinkModal, TagLinkModal } = useTagLinkModal({});
-=======
->>>>>>> f05ef96b
 
   const { error, loading } = useProject();
   const { data: session } = useSession();
@@ -82,12 +66,8 @@
       value={{
         setShowAddProjectModal,
         setShowAddEditDomainModal,
-<<<<<<< HEAD
         setShowAddEditLinkModal,
         setShowImportLinksModal,
-        setShowTagLinkModal,
-=======
->>>>>>> f05ef96b
       }}
     >
       <GoogleOauthModal />
@@ -96,12 +76,8 @@
         <AcceptInviteModal />
       )}
       <AddEditDomainModal />
-<<<<<<< HEAD
       <AddEditLinkModal />
       <ImportLinksModal />
-      <TagLinkModal />
-=======
->>>>>>> f05ef96b
       {children}
     </ModalContext.Provider>
   );
