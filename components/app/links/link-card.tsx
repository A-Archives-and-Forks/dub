import Link from "next/link";
import { useRouter } from "next/router";
import { useRef, useState } from "react";
import useSWR from "swr";
import { useAddEditLinkModal } from "@/components/app/modals/add-edit-link-modal";
import { useArchiveLinkModal } from "@/components/app/modals/archive-link-modal";
import { useDeleteLinkModal } from "@/components/app/modals/delete-link-modal";
import { useLinkQRModal } from "@/components/app/modals/link-qr-modal";
import IconMenu from "@/components/shared/icon-menu";
import BlurImage from "@/components/shared/blur-image";
import CopyButton from "@/components/shared/copy-button";
import {
  Archive,
  Chart,
  Delete,
  Edit,
  LoadingDots,
  QR,
  ThreeDots,
} from "@/components/shared/icons";
import Popover from "@/components/shared/popover";
import Tooltip, { TooltipContent } from "@/components/shared/tooltip";
import useProject from "@/lib/swr/use-project";
import useUsage from "@/lib/swr/use-usage";
import { LinkProps } from "@/lib/types";
import {
  fetcher,
  getApexDomain,
  linkConstructor,
  nFormatter,
  timeAgo,
} from "@/lib/utils";
import useIntersectionObserver from "@/lib/hooks/use-intersection-observer";
import useDomains from "@/lib/swr/use-domains";

export default function LinkCard({ props }: { props: LinkProps }) {
  const { key, domain, url, createdAt, archived, expiresAt } = props;

  const apexDomain = getApexDomain(url);

  const router = useRouter();
  const { slug } = router.query as { slug: string };

  const { isOwner } = useProject();
  const { verified, loading } = useDomains(domain);
  const { exceededUsage } = useUsage();

  const linkRef = useRef<any>();
  const entry = useIntersectionObserver(linkRef, {});
  const isVisible = !!entry?.isIntersecting;

  const { data: clicks } = useSWR<number>(
    isVisible &&
<<<<<<< HEAD
      (slug
        ? `/api/projects/${slug}/links/${key}/clicks?domain=${domain}`
        : `/api/edge/links/${key}/clicks`),
=======
      (domain
        ? `/api/projects/${slug}/domains/${domain}/links/${key}/stats/clicks`
        : `/api/links/${key}/stats/clicks`),
>>>>>>> 0c87a8a8
    fetcher,
    {
      fallbackData: props.clicks,
    },
  );

  const { setShowLinkQRModal, LinkQRModal } = useLinkQRModal({
    props,
  });
  const { setShowAddEditLinkModal, AddEditLinkModal } = useAddEditLinkModal({
    props,
  });
  const { setShowArchiveLinkModal, ArchiveLinkModal } = useArchiveLinkModal({
    props,
    archived: !archived,
  });
  const { setShowDeleteLinkModal, DeleteLinkModal } = useDeleteLinkModal({
    props,
  });
  const [openPopover, setOpenPopover] = useState(false);

  const expired = expiresAt && new Date() > new Date(expiresAt);

  return (
    <div
      ref={linkRef}
      className="relative rounded-lg border border-gray-100 bg-white p-3 pr-1 shadow transition-all hover:shadow-md sm:p-4"
    >
      <LinkQRModal />
      <AddEditLinkModal />
      <ArchiveLinkModal />
      <DeleteLinkModal />
      <div className="absolute top-0 left-0 flex h-full w-1.5 flex-col overflow-hidden rounded-l-lg">
        {archived && <div className="h-full w-full bg-gray-400" />}
        {expired ? (
          <div className="h-full w-full bg-amber-500" />
        ) : (
          <div className="h-full w-full bg-green-500" />
        )}
      </div>
      <li className="relative flex items-center justify-between">
        <div className="relative flex shrink items-center space-x-2 sm:space-x-4">
          <BlurImage
            src={`https://www.google.com/s2/favicons?sz=64&domain_url=${apexDomain}`}
            alt={apexDomain}
            className="h-8 w-8 rounded-full sm:h-10 sm:w-10"
            width={20}
            height={20}
          />
          <div>
            <div className="flex max-w-fit items-center space-x-2">
              {slug && !verified && !loading ? (
                <Tooltip
                  content={
                    <TooltipContent
                      title="Your branded links won't work until you verify your domain."
                      cta="Verify your domain"
                      ctaLink={`/${slug}/settings`}
                    />
                  }
                >
                  <div className="w-24 -translate-x-2 cursor-not-allowed truncate text-sm font-semibold text-gray-400 line-through sm:w-full sm:text-base">
                    {linkConstructor({
                      key,
                      domain,
                      pretty: true,
                    })}
                  </div>
                </Tooltip>
              ) : (
                <a
                  className="w-24 truncate text-sm font-semibold text-blue-800 sm:w-full sm:text-base"
                  href={linkConstructor({ key, domain })}
                  target="_blank"
                  rel="noreferrer"
                >
                  {linkConstructor({
                    key,
                    domain,
                    pretty: true,
                  })}
                </a>
              )}
              <CopyButton url={linkConstructor({ key, domain })} />
              <button
                onClick={() => setShowLinkQRModal(true)}
                className="group rounded-full bg-gray-100 p-1.5 transition-all duration-75 hover:scale-105 hover:bg-blue-100 active:scale-95"
              >
                <span className="sr-only">Download QR</span>
                <QR className="text-gray-700 transition-all group-hover:text-blue-800" />
              </button>
              <Link
                href={`/${`${slug}/${domain}` || "links"}/${encodeURI(key)}`}
                className="flex items-center space-x-1 rounded-md bg-gray-100 px-2 py-0.5 transition-all duration-75 hover:scale-105 active:scale-100"
              >
                <Chart className="h-4 w-4" />
                <p className="whitespace-nowrap text-sm text-gray-500">
                  {nFormatter(clicks)}
                  <span className="ml-1 hidden sm:inline-block">clicks</span>
                </p>
              </Link>
            </div>
            <h3 className="max-w-[200px] truncate text-sm font-medium text-gray-700 md:max-w-md lg:max-w-2xl xl:max-w-3xl">
              {url}
            </h3>
          </div>
        </div>

        <div className="flex items-center">
          <p className="mr-3 hidden whitespace-nowrap text-sm text-gray-500 sm:block">
            Added {timeAgo(createdAt)}
          </p>
          <p className="mr-1 whitespace-nowrap text-sm text-gray-500 sm:hidden">
            {timeAgo(createdAt, true)}
          </p>
          <Popover
            content={
              <div className="grid w-full gap-1 p-2 sm:w-48">
                {slug && exceededUsage ? (
                  <Tooltip
                    content={
                      <TooltipContent
                        title={
                          isOwner
                            ? "You have exceeded your usage limit. We're still collecting data on your existing links, but you need to upgrade to edit them."
                            : "The owner of this project has exceeded their usage limit. We're still collecting data on all existing links, but they need to upgrade their plan to edit them."
                        }
                        cta={isOwner && "Upgrade"}
                        ctaLink={isOwner && "/settings"}
                      />
                    }
                  >
                    <div className="w-full cursor-not-allowed p-2 text-left text-sm font-medium text-gray-300 transition-all duration-75">
                      <IconMenu
                        text="Edit"
                        icon={<Edit className="h-4 w-4" />}
                      />
                    </div>
                  </Tooltip>
                ) : (
                  <button
                    onClick={() => {
                      setOpenPopover(false);
                      setShowAddEditLinkModal(true);
                    }}
                    className="w-full rounded-md p-2 text-left text-sm font-medium text-gray-500 transition-all duration-75 hover:bg-gray-100"
                  >
                    <IconMenu text="Edit" icon={<Edit className="h-4 w-4" />} />
                  </button>
                )}
                <button
                  onClick={(e) => {
                    e.preventDefault();
                    setOpenPopover(false);
                    setShowArchiveLinkModal(true);
                  }}
                  className="w-full rounded-md p-2 text-left text-sm font-medium text-gray-500 transition-all duration-75 hover:bg-gray-100"
                >
                  <IconMenu
                    text={archived ? "Unarchive" : "Archive"}
                    icon={<Archive className="h-4 w-4" />}
                  />
                </button>
                <button
                  onClick={() => {
                    setOpenPopover(false);
                    setShowDeleteLinkModal(true);
                  }}
                  className="w-full rounded-md p-2 text-left text-sm font-medium text-red-600 transition-all duration-75 hover:bg-red-600 hover:text-white"
                >
                  <IconMenu
                    text="Delete"
                    icon={<Delete className="h-4 w-4" />}
                  />
                </button>
              </div>
            }
            align="end"
            openPopover={openPopover}
            setOpenPopover={setOpenPopover}
          >
            <button
              type="button"
              onClick={() => setOpenPopover(!openPopover)}
              className="rounded-md px-1 py-2 transition-all duration-75 hover:bg-gray-100 active:bg-gray-200"
            >
              <ThreeDots className="h-5 w-5 text-gray-500" />
            </button>
          </Popover>
        </div>
      </li>
    </div>
  );
}<|MERGE_RESOLUTION|>--- conflicted
+++ resolved
@@ -51,15 +51,9 @@
 
   const { data: clicks } = useSWR<number>(
     isVisible &&
-<<<<<<< HEAD
       (slug
-        ? `/api/projects/${slug}/links/${key}/clicks?domain=${domain}`
-        : `/api/edge/links/${key}/clicks`),
-=======
-      (domain
-        ? `/api/projects/${slug}/domains/${domain}/links/${key}/stats/clicks`
-        : `/api/links/${key}/stats/clicks`),
->>>>>>> 0c87a8a8
+        ? `/api/projects/${slug}/links/${key}/stats/clicks?domain=${domain}`
+        : `/api/edge/links/${key}/stats/clicks`),
     fetcher,
     {
       fallbackData: props.clicks,
