--- conflicted
+++ resolved
@@ -579,32 +579,6 @@
 
   const { exceededUsage } = useProject();
 
-<<<<<<< HEAD
-  const onKeyDown = useCallback(
-    (e: KeyboardEvent) => {
-      const target = e.target as HTMLElement;
-      const existingModalBackdrop = document.getElementById("modal-backdrop");
-      // only open modal with keyboard shortcut if:
-      // - project has not exceeded usage limit
-      // - c is pressed
-      // - user is not pressing cmd/ctrl + c
-      // - user is not typing in an input or textarea
-      // - there is no existing modal backdrop (i.e. no other modal is open)
-      if (
-        !exceededUsage &&
-        e.key === "c" &&
-        !e.metaKey &&
-        !e.ctrlKey &&
-        target.tagName !== "INPUT" &&
-        target.tagName !== "TEXTAREA" &&
-        !existingModalBackdrop
-      ) {
-        setShowAddEditLinkModal(true);
-      }
-    },
-    [exceededUsage],
-  );
-=======
   const onKeyDown = useCallback((e: KeyboardEvent) => {
     const target = e.target as HTMLElement;
     const existingModalBackdrop = document.getElementById("modal-backdrop");
@@ -627,7 +601,6 @@
       setShowAddEditLinkModal(true);
     }
   }, []);
->>>>>>> f05ef96b
 
   // listen to paste event, and if it's a URL, open the modal and input the URL
   const handlePaste = (e: ClipboardEvent) => {
