--- conflicted
+++ resolved
@@ -1,28 +1,16 @@
 import Link from "next/link";
-import { useCallback, useEffect, useMemo, useRef, useState } from "react";
+import { useEffect, useMemo, useRef, useState } from "react";
 import { motion, useAnimation, useMotionValue } from "framer-motion";
 import toast from "react-hot-toast";
 import useSWR from "swr";
 import { useDebouncedCallback } from "use-debounce";
+import { useLinkQRModal } from "@/components/app/modals/link-qr-modal";
 import BlurImage from "@/components/shared/blur-image";
 import CopyButton from "@/components/shared/copy-button";
-<<<<<<< HEAD
 import { Chart, LoadingDots, QR } from "@/components/shared/icons";
-import useSWR from "swr";
-import { fetcher, nFormatter, linkConstructor } from "@/lib/utils";
-import Link from "next/link";
-import { motion, useMotionValue, useAnimation } from "framer-motion";
-import { FRAMER_MOTION_LIST_ITEM_VARIANTS } from "@/lib/constants";
-import { SimpleLinkProps } from "@/lib/types";
-import toast from "react-hot-toast";
-import { useDebouncedCallback } from "use-debounce";
-import { useLinkQRModal } from "@/components/app/modals/link-qr-modal";
-=======
-import { Chart, LoadingDots } from "@/components/shared/icons";
 import { FRAMER_MOTION_LIST_ITEM_VARIANTS } from "@/lib/constants";
 import { SimpleLinkProps } from "@/lib/types";
 import { fetcher, linkConstructor, nFormatter } from "@/lib/utils";
->>>>>>> ae07e38c
 
 export default function LinkCard({
   _key: key,
@@ -39,7 +27,7 @@
 
   const { data: clicks, isValidating } = useSWR<string>(
     `/api/edge/links/${key}/clicks`,
-    fetcher
+    fetcher,
   );
 
   const cardElem = useRef(null);
@@ -85,7 +73,7 @@
 
   const sendErrorToast = useDebouncedCallback(
     () => toast.error("Cannot delete default link."),
-    100
+    100,
   );
 
   useEffect(() => {
