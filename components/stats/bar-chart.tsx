import { useRouter } from "next/router";
import { useMemo } from "react";
import { AxisBottom, AxisLeft } from "@visx/axis";
import { localPoint } from "@visx/event";
import { GridRows } from "@visx/grid";
import { withScreenSize } from "@visx/responsive";
import { scaleBand, scaleLinear } from "@visx/scale";
import { useTooltip, useTooltipInPortal } from "@visx/tooltip";
import { motion } from "framer-motion";
import { intervalData } from "@/lib/stats";
import { nFormatter } from "@/lib/utils";
import styles from "./bar-chart.module.css";
import useSWR from "swr";
import { fetcher } from "@/lib/utils";
import { LoadingCircle } from "@/components/shared/icons";
import useEndpoint from "@/lib/hooks/use-endpoint";

const LEFT_AXIS_WIDTH = 30;
const CHART_MAX_HEIGHT = 400;
const CHART_MAX_WIDTH = 800;

type TooltipData = {
  start: Date;
  end: Date;
  clicks: number;
  link: string;
};

const rangeFormatter = (maxN: number): number => {
  if (maxN < 5) return 5;
  /**
   * Get the max range for a chart based on the maxN value
   */
  return Math.ceil(maxN / 5) * 5;
};

const BarChart = ({ screenWidth }: { screenWidth?: number }) => {
  const router = useRouter();

<<<<<<< HEAD
  const {
    slug,
    domain,
    key,
    interval = "24h",
  } = router.query as {
    slug?: string;
    domain?: string;
    key: string;
    interval?: string;
  };

  const { data } = useSWR<{ start: Date; clicks: number }[]>(
    router.isReady &&
      `${
        slug && domain
          ? `/api/projects/${slug}/links/${key}/stats/timeseries`
          : `/api/edge/links/${key}/stats/timeseries`
      }?interval=${interval || "24h"}&domain=${domain}`,
=======
  const { interval = "24h" } = router.query as {
    interval?: string;
  };

  const { endpoint } = useEndpoint();

  const { data } = useSWR<{ start: Date; clicks: number }[]>(
    router.isReady &&
      `${endpoint}/timeseries${interval ? `?interval=${interval}` : ""}`,
>>>>>>> 0c87a8a8
    fetcher,
  );

  const [CHART_WIDTH, CHART_HEIGHT] = useMemo(() => {
    const width = screenWidth
      ? Math.min(screenWidth * 0.8, CHART_MAX_WIDTH)
      : CHART_MAX_WIDTH;
    const height = screenWidth
      ? Math.min(screenWidth * 0.5, CHART_MAX_HEIGHT)
      : CHART_MAX_HEIGHT;
    return [width, height];
  }, [screenWidth]);

  const xScale = useMemo(() => {
    return scaleBand({
      range: [0, CHART_WIDTH],
      domain: data ? data.map((d) => d.start) : [],
      padding: 0.4,
    });
  }, [data, interval]);

  const yScale = useMemo(() => {
    return scaleLinear({
      range: [CHART_HEIGHT, 0],
      domain: [
        0,
        data ? rangeFormatter(Math.max(...data.map((d) => d.clicks))) : 0,
      ],
      nice: true,
      round: true,
    });
  }, [data, interval]);

  const {
    tooltipOpen,
    tooltipLeft,
    tooltipTop,
    tooltipData,
    hideTooltip,
    showTooltip,
  } = useTooltip<TooltipData>();

  const { containerRef, TooltipInPortal } = useTooltipInPortal({
    // TooltipInPortal is rendered in a separate child of <body /> and positioned
    // with page coordinates which should be updated on scroll. consider using
    // Tooltip or TooltipWithBounds if you don't need to render inside a Portal
    scroll: true,
    debounce: 100, // to avoid a weird tooltip flickering bug
  });

  let tooltipTimeout: number | undefined;
  return (
    <figure
      className={`
        ${
          data && data.length > 0 ? "" : "items-center justify-center"
        } my-10 flex`}
      style={{ width: CHART_WIDTH, height: CHART_HEIGHT }}
    >
      {data && data.length > 0 ? (
        <>
          <svg ref={containerRef} width={LEFT_AXIS_WIDTH}>
            <AxisLeft
              hideAxisLine
              hideTicks
              left={8}
              numTicks={4}
              scale={yScale}
              tickFormat={(d) => nFormatter(d as number)}
              tickLabelProps={() => ({
                fill: "#666666",
                filter: data ? "none" : "blur(8px)",
                fontSize: 14,
                textAnchor: "start",
                transition: "all 0.4s ease-in-out",
              })}
            />
          </svg>
          <svg
            className="overflow-visible"
            height={CHART_HEIGHT}
            width={`calc(100% - ${LEFT_AXIS_WIDTH}px)`}
          >
            <AxisBottom
              hideAxisLine
              hideTicks
              scale={xScale}
              tickFormat={intervalData[interval].format}
              tickLabelProps={() => ({
                fill: "#666666",
                filter: data ? "none" : "blur(8px)",
                fontSize: 12,
                textAnchor: "middle",
                transition: "all 0.4s ease-in-out",
              })}
              numTicks={6}
              top={CHART_HEIGHT - 5}
            />
            <GridRows
              numTicks={5}
              scale={yScale}
              stroke="#E1E1E1"
              width={CHART_WIDTH}
            />
            {data.map(({ start, clicks }) => {
              const barWidth = xScale.bandwidth();
              const barHeight = CHART_HEIGHT - (yScale(clicks) ?? 0);
              const barX = xScale(start) ?? 0;
              const barY = CHART_HEIGHT - barHeight;
              return (
                <motion.rect
                  key={`bar-${interval}-${start}`}
                  transition={{ ease: "easeOut", duration: 0.3 }}
                  className={styles.bar} // to override transformOrigin
                  initial={{ transform: "scaleY(0)" }}
                  animate={{ transform: "scaleY(1)" }}
                  x={barX}
                  y={barY}
                  width={barWidth}
                  height={barHeight}
                  onMouseLeave={() => {
                    tooltipTimeout = window.setTimeout(() => {
                      hideTooltip();
                    }, 300);
                  }}
                  onMouseMove={(event) => {
                    if (tooltipTimeout) clearTimeout(tooltipTimeout);
                    // TooltipInPortal expects coordinates to be relative to containerRef
                    // localPoint returns coordinates relative to the nearest SVG, which
                    // is what containerRef is set to in this example.
                    const eventSvgCoords = localPoint(event) ?? {
                      x: 0,
                      y: 0,
                    };
                    const left = barX + barWidth / 2 - 81;
                    showTooltip({
                      tooltipData: {
                        start,
                        end:
                          new Date(start).getTime() +
                          intervalData[interval].interval,
                        clicks,
                        link: "https://google.com",
                      },
                      tooltipTop: eventSvgCoords.y - 150,
                      tooltipLeft: left,
                    });
                  }}
                />
              );
            })}
          </svg>
          {tooltipOpen && tooltipData && (
            <TooltipInPortal
              top={tooltipTop}
              left={tooltipLeft}
              className={styles.tooltip}
            >
              <div className="text-center">
                <h3 className="my-1 text-black">
                  <span className="text-2xl font-semibold">
                    {nFormatter(tooltipData.clicks)}
                  </span>{" "}
                  clicks
                </h3>
                <p className="text-xs text-gray-600">
                  {intervalData[interval].format(tooltipData.start)} -{" "}
                  {interval === "24h"
                    ? new Date(tooltipData.end).toLocaleTimeString("en-us", {
                        hour: "numeric",
                      })
                    : intervalData[interval].format(tooltipData.end)}
                </p>
              </div>
            </TooltipInPortal>
          )}
        </>
      ) : (
        <LoadingCircle />
      )}
    </figure>
  );
};

// @ts-ignore
export default withScreenSize(BarChart);<|MERGE_RESOLUTION|>--- conflicted
+++ resolved
@@ -37,27 +37,6 @@
 const BarChart = ({ screenWidth }: { screenWidth?: number }) => {
   const router = useRouter();
 
-<<<<<<< HEAD
-  const {
-    slug,
-    domain,
-    key,
-    interval = "24h",
-  } = router.query as {
-    slug?: string;
-    domain?: string;
-    key: string;
-    interval?: string;
-  };
-
-  const { data } = useSWR<{ start: Date; clicks: number }[]>(
-    router.isReady &&
-      `${
-        slug && domain
-          ? `/api/projects/${slug}/links/${key}/stats/timeseries`
-          : `/api/edge/links/${key}/stats/timeseries`
-      }?interval=${interval || "24h"}&domain=${domain}`,
-=======
   const { interval = "24h" } = router.query as {
     interval?: string;
   };
@@ -67,7 +46,6 @@
   const { data } = useSWR<{ start: Date; clicks: number }[]>(
     router.isReady &&
       `${endpoint}/timeseries${interval ? `?interval=${interval}` : ""}`,
->>>>>>> 0c87a8a8
     fetcher,
   );
 
