--- conflicted
+++ resolved
@@ -21,18 +21,6 @@
 import Link from "next/link";
 import useEndpoint from "@/lib/hooks/use-endpoint";
 
-<<<<<<< HEAD
-export default function Toggle({ atModalTop }: { atModalTop?: boolean }) {
-  const router = useRouter();
-  const {
-    slug,
-    domain,
-    key,
-    interval = "24h",
-  } = router.query as {
-    slug?: string;
-    domain?: string;
-=======
 export default function Toggle({
   atModalTop,
   domain: staticDomain,
@@ -42,25 +30,11 @@
 }) {
   const router = useRouter();
   const { key, interval = "24h" } = router.query as {
->>>>>>> 0c87a8a8
     key: string;
     interval?: string;
   };
 
-<<<<<<< HEAD
-  const pageType = useMemo(() => {
-    if (slug && key) {
-      return `${slug}/${domain}`;
-    } else if (key && router.asPath.startsWith("/links")) {
-      return "links";
-    } else if (key && router.asPath.startsWith("/stats")) {
-      return "stats";
-    }
-    return "stats";
-  }, [slug, key, router.asPath]);
-=======
   const { pageType, domain } = useEndpoint(staticDomain);
->>>>>>> 0c87a8a8
 
   const atTop = useScroll(80) || atModalTop;
   const [openDatePopover, setOpenDatePopover] = useState(false);
