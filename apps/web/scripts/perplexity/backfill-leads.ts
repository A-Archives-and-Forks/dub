--- conflicted
+++ resolved
@@ -1,8 +1,4 @@
-<<<<<<< HEAD
-// @ts-nocheck
-=======
 // @ts-nocheck some weird typing issues below
->>>>>>> a20f2d70
 
 import { createId } from "@/lib/api/create-id";
 import { generateRandomName } from "@/lib/names";
