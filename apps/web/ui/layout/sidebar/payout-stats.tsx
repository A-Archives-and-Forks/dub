--- conflicted
+++ resolved
@@ -6,12 +6,8 @@
 import { AlertCircleFill } from "@/ui/shared/icons";
 import { PayoutStatus } from "@dub/prisma/client";
 import { AnimatedSizeContainer, MoneyBills2, Tooltip } from "@dub/ui";
-<<<<<<< HEAD
-import { currencyFormatter } from "@dub/utils";
-=======
 import { CONNECT_SUPPORTED_COUNTRIES, currencyFormatter } from "@dub/utils";
 import { PayoutStatus } from "@prisma/client";
->>>>>>> 3bd8fe5d
 import { ChevronRight } from "lucide-react";
 import Link from "next/link";
 
