--- conflicted
+++ resolved
@@ -322,10 +322,6 @@
           variant="outline"
           className="h-8 rounded-none border-0 px-3"
           onClick={() => setShowAddEditDomainModal(true)}
-<<<<<<< HEAD
-          disabledTooltip={permissionsError || undefined}
-=======
->>>>>>> 9602d082
         />
         <Tooltip content="Refresh">
           <Button
