"use client";
/* 
  This Analytics component lives in 2 different places:
  1. Workspace analytics page, e.g. app.dub.co/dub/analytics
  2. Public stats page, e.g. dub.co/stats/github, stey.me/stats/weathergpt
*/

import { VALID_ANALYTICS_FILTERS } from "@/lib/analytics/constants";
import useWorkspace from "@/lib/swr/use-workspace";
import { fetcher } from "@dub/utils";
import { endOfDay, min, subDays } from "date-fns";
import { useParams, usePathname, useSearchParams } from "next/navigation";
import { createContext, useEffect, useMemo, useState } from "react";
import { toast } from "sonner";
import useSWR from "swr";
import { defaultConfig } from "swr/_internal";
<<<<<<< HEAD
import { UpgradeToProToast } from "../shared/upgrade-to-pro-toast";
=======
import { UpgradeRequiredToast } from "../shared/upgrade-required-toast";
import Clicks from "./clicks";
>>>>>>> e53f3734
import Devices from "./devices";
import Locations from "./locations";
import Main from "./main";
import Referer from "./referer";
import Toggle from "./toggle";
import TopLinks from "./top-links";

export const AnalyticsContext = createContext<{
  basePath: string;
  baseApiPath: string;
  domain?: string;
  key?: string;
  url?: string;
  queryString: string;
  start: Date;
  end: Date;
  tagId?: string;
  totalClicks?: number;
  admin?: boolean;
  requiresUpgrade?: boolean;
}>({
  basePath: "",
  baseApiPath: "",
  domain: "",
  queryString: "",
  start: new Date(),
  end: new Date(),
  admin: false,
  requiresUpgrade: false,
});

export default function Analytics({
  staticDomain,
  staticUrl,
  admin,
}: {
  staticDomain?: string;
  staticUrl?: string;
  admin?: boolean;
}) {
  const searchParams = useSearchParams();
  const pathname = usePathname();
  const { id, slug } = useWorkspace();
  const [requiresUpgrade, setRequiresUpgrade] = useState(false);

  let { key } = useParams() as {
    key?: string;
  };
  const domainSlug = searchParams?.get("domain");
  // key can be a path param (public stats pages) or a query param (stats pages in app)
  key = searchParams?.get("key") || key;

  const tagId = searchParams?.get("tagId") ?? undefined;

  // Default to last 24 hours
  const { start, end } = useMemo(() => {
    return {
      start: new Date(searchParams?.get("start") || subDays(new Date(), 1)),

      // Set to end of day or now if that's in the future
      end: min([
        endOfDay(new Date(searchParams?.get("end") || new Date())),
        new Date(),
      ]),
    };
  }, [searchParams?.get("start"), searchParams?.get("end")]);

  const { basePath, domain, baseApiPath } = useMemo(() => {
    // Workspace analytics page, e.g. app.dub.co/dub/analytics?domain=dub.sh&key=github
    if (admin) {
      return {
        basePath: `/analytics`,
        baseApiPath: `/api/analytics/admin`,
        domain: domainSlug,
      };
    } else if (slug) {
      return {
        basePath: `/${slug}/analytics`,
        baseApiPath: `/api/analytics`,
        domain: domainSlug,
      };
    } else {
      // Public stats page, e.g. dub.co/stats/github, stey.me/stats/weathergpt
      return {
        basePath: `/stats/${key}`,
        baseApiPath: "/api/analytics/edge",
        domain: staticDomain,
      };
    }
  }, [admin, slug, pathname, staticDomain, domainSlug, key]);

  const queryString = useMemo(() => {
    const availableFilterParams = VALID_ANALYTICS_FILTERS.reduce(
      (acc, filter) => ({
        ...acc,
        ...(searchParams?.get(filter) && {
          [filter]: searchParams.get(filter),
        }),
      }),
      {},
    );
    return new URLSearchParams({
      ...(id && { workspaceId: id }),
      ...(domain && { domain }),
      ...(key && { key }),
      ...(start &&
        end && { start: start.toISOString(), end: end.toISOString() }),
      ...(tagId && { tagId }),
      ...availableFilterParams,
    }).toString();
  }, [id, domain, key, searchParams, start, end, tagId]);

  // Reset requiresUpgrade when query changes
  useEffect(() => setRequiresUpgrade(false), [queryString]);

  const { data: totalClicks } = useSWR<number>(
    `${baseApiPath}/clicks/count?${queryString}`,
    fetcher,
    {
      onSuccess: () => setRequiresUpgrade(false),
      onError: (error) => {
        if (error.status === 403) {
          toast.custom(() => (
            <UpgradeRequiredToast
              title="Upgrade for more analytics"
              message={JSON.parse(error.message)?.error.message}
            />
          ));
          setRequiresUpgrade(true);
        } else {
          toast.error(error.message);
        }
      },
      onErrorRetry: (error, ...args) => {
        if (error.message.includes("Upgrade to Pro")) return;
        defaultConfig.onErrorRetry(error, ...args);
      },
    },
  );

  const isPublicStatsPage = basePath.startsWith("/stats");

  return (
    <AnalyticsContext.Provider
      value={{
        basePath, // basePath for the page (e.g. /stats/[key], /[slug]/analytics)
        baseApiPath, // baseApiPath for the API (e.g. /api/analytics)
        queryString,
        domain: domain || undefined, // domain for the link (e.g. dub.sh, stey.me, etc.)
        key: key ? decodeURIComponent(key) : undefined, // link key (e.g. github, weathergpt, etc.)
        url: staticUrl, // url for the link (only for public stats pages)
        start, // start of time period
        end, // end of time period
        tagId, // id of a single tag
        totalClicks, // total clicks for the link
        admin, // whether the user is an admin
        requiresUpgrade, // whether an upgrade is required to perform the query
      }}
    >
      <div className="bg-gray-50 py-10">
        <Toggle />
        <div className="mx-auto grid max-w-screen-xl gap-5 px-2.5 lg:px-20">
          <Main />
          <div className="grid grid-cols-1 gap-5 md:grid-cols-2">
            <Locations />
            {!isPublicStatsPage && <TopLinks />}
            <Devices />
            <Referer />
            {isPublicStatsPage && <TopLinks />}
            {/* <Feedback /> */}
          </div>
        </div>
      </div>
    </AnalyticsContext.Provider>
  );
}<|MERGE_RESOLUTION|>--- conflicted
+++ resolved
@@ -14,12 +14,7 @@
 import { toast } from "sonner";
 import useSWR from "swr";
 import { defaultConfig } from "swr/_internal";
-<<<<<<< HEAD
-import { UpgradeToProToast } from "../shared/upgrade-to-pro-toast";
-=======
 import { UpgradeRequiredToast } from "../shared/upgrade-required-toast";
-import Clicks from "./clicks";
->>>>>>> e53f3734
 import Devices from "./devices";
 import Locations from "./locations";
 import Main from "./main";
