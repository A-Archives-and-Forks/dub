"use client";
/* 
  This Analytics component lives in 2 different places:
  1. Workspace analytics page, e.g. app.dub.co/dub/analytics
  2. Public stats page, e.g. dub.co/stats/github, stey.me/stats/weathergpt
*/

import { VALID_ANALYTICS_FILTERS } from "@/lib/analytics/constants";
import useWorkspace from "@/lib/swr/use-workspace";
import { fetcher } from "@dub/utils";
import { endOfDay, min, subDays } from "date-fns";
import { useParams, usePathname, useSearchParams } from "next/navigation";
import { createContext, useEffect, useMemo, useState } from "react";
import { toast } from "sonner";
import useSWR from "swr";
<<<<<<< HEAD
=======
import { defaultConfig } from "swr/_internal";
import { UpgradeToProToast } from "../shared/upgrade-to-pro-toast";
import Clicks from "./clicks";
>>>>>>> 344726ae
import Devices from "./devices";
import Locations from "./locations";
import Main from "./main";
import Referer from "./referer";
import Toggle from "./toggle";
import TopLinks from "./top-links";

export const AnalyticsContext = createContext<{
  basePath: string;
  baseApiPath: string;
  domain?: string;
  key?: string;
  url?: string;
  queryString: string;
  start: Date;
  end: Date;
  tagId?: string;
  totalClicks?: number;
  admin?: boolean;
  requiresUpgrade?: boolean;
}>({
  basePath: "",
  baseApiPath: "",
  domain: "",
  queryString: "",
  start: new Date(),
  end: new Date(),
  admin: false,
  requiresUpgrade: false,
});

export default function Analytics({
  staticDomain,
  staticUrl,
  admin,
}: {
  staticDomain?: string;
  staticUrl?: string;
  admin?: boolean;
}) {
  const searchParams = useSearchParams();
  const pathname = usePathname();
  const { id, slug } = useWorkspace();
  const [requiresUpgrade, setRequiresUpgrade] = useState(false);

  let { key } = useParams() as {
    key?: string;
  };
  const domainSlug = searchParams?.get("domain");
  // key can be a path param (public stats pages) or a query param (stats pages in app)
  key = searchParams?.get("key") || key;

  const tagId = searchParams?.get("tagId") ?? undefined;

  // Default to last 30 days
  const { start, end } = useMemo(() => {
    return {
      start: new Date(searchParams?.get("start") || subDays(new Date(), 30)),

      // Set to end of day or now if that's in the future
      end: min([
        endOfDay(new Date(searchParams?.get("end") || new Date())),
        new Date(),
      ]),
    };
  }, [searchParams]);

  const { basePath, domain, baseApiPath } = useMemo(() => {
    // Workspace analytics page, e.g. app.dub.co/dub/analytics?domain=dub.sh&key=github
    if (admin) {
      return {
        basePath: `/analytics`,
        baseApiPath: `/api/analytics/admin`,
        domain: domainSlug,
      };
    } else if (slug) {
      return {
        basePath: `/${slug}/analytics`,
        baseApiPath: `/api/analytics`,
        domain: domainSlug,
      };
    } else {
      // Public stats page, e.g. dub.co/stats/github, stey.me/stats/weathergpt
      return {
        basePath: `/stats/${key}`,
        baseApiPath: "/api/analytics/edge",
        domain: staticDomain,
      };
    }
  }, [admin, slug, pathname, staticDomain, domainSlug, key]);

  const queryString = useMemo(() => {
    const availableFilterParams = VALID_ANALYTICS_FILTERS.reduce(
      (acc, filter) => ({
        ...acc,
        ...(searchParams?.get(filter) && {
          [filter]: searchParams.get(filter),
        }),
      }),
      {},
    );
    return new URLSearchParams({
      ...(id && { workspaceId: id }),
      ...(domain && { domain }),
      ...(key && { key }),
      ...(start &&
        end && { start: start.toISOString(), end: end.toISOString() }),
      ...(tagId && { tagId }),
      ...availableFilterParams,
    }).toString();
  }, [id, domain, key, searchParams, start, end, tagId]);

  // Reset requiresUpgrade when query changes
  useEffect(() => setRequiresUpgrade(false), [queryString]);

  const { data: totalClicks } = useSWR<number>(
    `${baseApiPath}/clicks/count?${queryString}`,
    fetcher,
    {
      onSuccess: () => setRequiresUpgrade(false),
      onError: (error) => {
        if (error.status === 403) {
          toast.custom(() => (
            <UpgradeToProToast
              title="Upgrade for more analytics"
              message={JSON.parse(error.message)?.error.message}
            />
          ));
          setRequiresUpgrade(true);
        } else {
          toast.error(error.message);
        }
      },
      onErrorRetry: (error, ...args) => {
        if (error.message.includes("Upgrade to Pro")) return;
        defaultConfig.onErrorRetry(error, ...args);
      },
    },
  );

  const isPublicStatsPage = basePath.startsWith("/stats");

  return (
    <AnalyticsContext.Provider
      value={{
        basePath, // basePath for the page (e.g. /stats/[key], /[slug]/analytics)
        baseApiPath, // baseApiPath for the API (e.g. /api/analytics)
        queryString,
        domain: domain || undefined, // domain for the link (e.g. dub.sh, stey.me, etc.)
        key: key ? decodeURIComponent(key) : undefined, // link key (e.g. github, weathergpt, etc.)
        url: staticUrl, // url for the link (only for public stats pages)
        start, // start of time period
        end, // end of time period
        tagId, // id of a single tag
        totalClicks, // total clicks for the link
        admin, // whether the user is an admin
        requiresUpgrade, // whether an upgrade is required to perform the query
      }}
    >
      <div className="bg-gray-50 py-10">
        <Toggle />
        <div className="mx-auto grid max-w-screen-xl gap-5 px-2.5 lg:px-20">
          <Main />
          <div className="grid grid-cols-1 gap-5 md:grid-cols-2">
            <Locations />
            {!isPublicStatsPage && <TopLinks />}
            <Devices />
            <Referer />
            {isPublicStatsPage && <TopLinks />}
            {/* <Feedback /> */}
          </div>
        </div>
      </div>
    </AnalyticsContext.Provider>
  );
}<|MERGE_RESOLUTION|>--- conflicted
+++ resolved
@@ -13,12 +13,8 @@
 import { createContext, useEffect, useMemo, useState } from "react";
 import { toast } from "sonner";
 import useSWR from "swr";
-<<<<<<< HEAD
-=======
 import { defaultConfig } from "swr/_internal";
 import { UpgradeToProToast } from "../shared/upgrade-to-pro-toast";
-import Clicks from "./clicks";
->>>>>>> 344726ae
 import Devices from "./devices";
 import Locations from "./locations";
 import Main from "./main";
