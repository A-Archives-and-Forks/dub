import { DeviceTabs } from "@/lib/analytics/types";
import { formatAnalyticsEndpoint } from "@/lib/analytics/utils";
import { Modal, TabSelect, useRouterStuff } from "@dub/ui";
import { fetcher } from "@dub/utils";
import { Maximize } from "lucide-react";
import { useContext, useMemo, useState } from "react";
import useSWR from "swr";
import { AnalyticsContext } from ".";
import { AnalyticsLoadingSpinner } from "./analytics-loading-spinner";
import BarList from "./bar-list";
import DeviceIcon from "./device-icon";

export default function Devices() {
  const [tab, setTab] = useState<DeviceTabs>("devices");
  const singularTabName = useMemo(
    () => formatAnalyticsEndpoint(tab, "singular"),
    [tab],
  );

  const { baseApiPath, queryString, requiresUpgrade } =
    useContext(AnalyticsContext);

  const { data } = useSWR<
    ({
      [key in DeviceTabs]: string;
    } & { clicks: number })[]
<<<<<<< HEAD
  >(`${baseApiPath}/clicks/${tab}?${queryString}`, fetcher);
=======
  >(`${baseApiPath}/${tab}?${queryString}`, fetcher, {
    shouldRetryOnError: !requiresUpgrade,
  });
>>>>>>> 344726ae

  const { queryParams } = useRouterStuff();
  const [showModal, setShowModal] = useState(false);

  const barList = (limit?: number) => (
    <BarList
      tab={singularTabName}
      data={
        data?.map((d) => ({
          icon: (
            <DeviceIcon
              display={d[singularTabName]}
              tab={tab}
              className="h-4 w-4"
            />
          ),
          title: d[singularTabName],
          href: queryParams({
            set: {
              [singularTabName]: d[singularTabName],
            },
            getNewPath: true,
          }) as string,
          clicks: d.clicks,
        })) || []
      }
      maxClicks={data?.[0]?.clicks || 0}
      barBackground="bg-green-100"
      setShowModal={setShowModal}
      {...(limit && { limit })}
    />
  );

  return (
    <>
      <Modal
        showModal={showModal}
        setShowModal={setShowModal}
        className="max-w-lg"
      >
        <div className="border-b border-gray-200 px-6 py-4">
          <h1 className="text-lg font-semibold">Devices</h1>
        </div>
        {barList()}
      </Modal>
      <div className="scrollbar-hide relative z-0 h-[400px] border border-gray-200 bg-white px-7 py-5 sm:rounded-xl">
        <div className="mb-3 flex justify-between">
          <h1 className="text-lg font-semibold">Devices</h1>
          <TabSelect
            options={["devices", "browsers", "os"]}
            selected={tab}
            // @ts-ignore
            selectAction={setTab}
          />
        </div>
        {data ? (
          data.length > 0 ? (
            barList(9)
          ) : (
            <div className="flex h-[300px] items-center justify-center">
              <p className="text-sm text-gray-600">No data available</p>
            </div>
          )
        ) : (
          <div className="flex h-[300px] items-center justify-center">
            <AnalyticsLoadingSpinner />
          </div>
        )}
        {data && data.length > 9 && (
          <button
            onClick={() => setShowModal(true)}
            className="absolute inset-x-0 bottom-4 z-10 mx-auto flex w-full items-center justify-center space-x-2 rounded-md bg-gradient-to-b from-transparent to-white py-2 text-gray-500 transition-all hover:text-gray-800 active:scale-95"
          >
            <Maximize className="h-4 w-4" />
            <p className="text-xs font-semibold uppercase">View all</p>
          </button>
        )}
      </div>
    </>
  );
}<|MERGE_RESOLUTION|>--- conflicted
+++ resolved
@@ -24,13 +24,9 @@
     ({
       [key in DeviceTabs]: string;
     } & { clicks: number })[]
-<<<<<<< HEAD
-  >(`${baseApiPath}/clicks/${tab}?${queryString}`, fetcher);
-=======
-  >(`${baseApiPath}/${tab}?${queryString}`, fetcher, {
+  >(`${baseApiPath}/clicks/${tab}?${queryString}`, fetcher, {
     shouldRetryOnError: !requiresUpgrade,
   });
->>>>>>> 344726ae
 
   const { queryParams } = useRouterStuff();
   const [showModal, setShowModal] = useState(false);
