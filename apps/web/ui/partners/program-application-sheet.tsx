--- conflicted
+++ resolved
@@ -4,13 +4,6 @@
 import { createProgramApplicationAction } from "@/lib/actions/partners/create-program-application";
 import usePartnerProfile from "@/lib/swr/use-partner-profile";
 import { ProgramEnrollmentProps, ProgramProps } from "@/lib/types";
-<<<<<<< HEAD
-import {
-  DEFAULT_PARTNER_GROUP,
-  PartnerProgramGroupSchema,
-} from "@/lib/zod/schemas/groups";
-=======
->>>>>>> 160bfdd0
 import { createProgramApplicationSchema } from "@/lib/zod/schemas/programs";
 import { X } from "@/ui/shared/icons";
 import {
@@ -23,27 +16,23 @@
   LoadingSpinner,
   Sheet,
 } from "@dub/ui";
-import { cn, fetcher, OG_AVATAR_URL } from "@dub/utils";
+import { cn, OG_AVATAR_URL } from "@dub/utils";
 import { useAction } from "next-safe-action/hooks";
 import Link from "next/link";
 import { Dispatch, SetStateAction, useState } from "react";
 import { FormProvider, useForm } from "react-hook-form";
 import { toast } from "sonner";
-import useSWR, { mutate } from "swr";
+import { mutate } from "swr";
 import { z } from "zod";
 import { ProgramApplicationFormField } from "./groups/design/application-form/fields";
 import { formDataForApplicationFormData } from "./groups/design/application-form/form-data-for-application-form-data";
 
 interface ProgramApplicationSheetProps {
   setIsOpen: Dispatch<SetStateAction<boolean>>;
-<<<<<<< HEAD
   program: Pick<
     ProgramProps,
     "id" | "slug" | "defaultGroupId" | "name" | "domain" | "logo" | "termsUrl"
   >;
-=======
-  program: ProgramProps;
->>>>>>> 160bfdd0
   programEnrollment?: ProgramEnrollmentProps;
   backDestination?: "programs" | "marketplace";
   onSuccess?: () => void;
@@ -58,35 +47,9 @@
 
 function ProgramApplicationSheetContent({
   program,
-<<<<<<< HEAD
-  programEnrollment,
-  backDestination = "programs",
   onSuccess,
 }: ProgramApplicationSheetProps) {
   const { partner } = usePartnerProfile();
-  const groupIdOrSlug =
-    programEnrollment?.groupId ||
-    program?.defaultGroupId ||
-    DEFAULT_PARTNER_GROUP.slug;
-
-  const {
-    data: group,
-    isLoading: isGroupLoading,
-    error: groupError,
-  } = useSWR<z.infer<typeof PartnerProgramGroupSchema>>(
-    groupIdOrSlug
-      ? `/api/partner-profile/programs/${program.id}/groups/${groupIdOrSlug}`
-      : null,
-    fetcher,
-    {
-      keepPreviousData: true,
-    },
-  );
-=======
-  onSuccess,
-}: ProgramApplicationSheetProps) {
-  const { partner } = usePartnerProfile();
->>>>>>> 160bfdd0
 
   const form = useForm<FormData>({
     defaultValues: {
@@ -137,11 +100,7 @@
     }
   };
 
-<<<<<<< HEAD
-  const fields = group?.applicationFormData?.fields || [];
-=======
   const fields = program["group"].applicationFormData?.fields || [];
->>>>>>> 160bfdd0
 
   return (
     <FormProvider {...form}>
