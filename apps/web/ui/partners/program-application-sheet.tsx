"use client";

import { parseActionError } from "@/lib/actions/parse-action-errors";
import { createProgramApplicationAction } from "@/lib/actions/partners/create-program-application";
import useGroup from "@/lib/swr/use-group";
import usePartnerProfile from "@/lib/swr/use-partner-profile";
import {
  GroupWithProgramProps,
  ProgramEnrollmentProps,
  ProgramProps,
} from "@/lib/types";
import { DEFAULT_PARTNER_GROUP } from "@/lib/zod/schemas/groups";
import { createProgramApplicationSchema } from "@/lib/zod/schemas/programs";
import { X } from "@/ui/shared/icons";
import {
  Button,
  buttonVariants,
  CircleCheckFill,
  Grid,
  Link4,
  Sheet,
} from "@dub/ui";
import { cn, OG_AVATAR_URL } from "@dub/utils";
import { useAction } from "next-safe-action/hooks";
import Link from "next/link";
import { Dispatch, SetStateAction, useState } from "react";
import { FormProvider, useForm } from "react-hook-form";
import { toast } from "sonner";
import { mutate } from "swr";
import { z } from "zod";
import { ProgramApplicationFormField } from "./groups/design/fields";

interface ProgramApplicationSheetProps {
  setIsOpen: Dispatch<SetStateAction<boolean>>;
  program?: ProgramProps;
  programEnrollment?: ProgramEnrollmentProps;
  onSuccess?: () => void;
}

type FormData = Omit<
  z.infer<typeof createProgramApplicationSchema>,
  "name" | "email" | "website"
> & {
  termsAgreement: boolean;
};

function ProgramApplicationSheetContent({
  program: programProp,
  programEnrollment,
  onSuccess,
}: ProgramApplicationSheetProps) {
  const { partner } = usePartnerProfile();
  const groupId =
    programEnrollment?.groupId ||
    programProp?.defaultGroupId ||
    DEFAULT_PARTNER_GROUP.slug;
  const { group, loading } = useGroup<GroupWithProgramProps>(
    { groupIdOrSlug: groupId },
    {
      query: { includeExpandedFields: true },
    },
    {
      keepPreviousData: true,
    },
  );

  const program = programProp || group?.program;

  const form = useForm<FormData>({
    defaultValues: {
      termsAgreement: false,
    },
  });

  const {
    register,
    handleSubmit,
    setError,
    formState: { errors, isSubmitting, isSubmitSuccessful },
  } = form;

  const { executeAsync } = useAction(createProgramApplicationAction, {
    onSuccess: () => {
      mutate(`/api/partner-profile/programs/${program!.slug}`);
      onSuccess?.();
    },
  });

  const onSubmit = async (data: FormData) => {
    if (!group || !program || !partner?.email || !partner.country) return;

    const result = await executeAsync({
      ...data,
      email: partner.email,
      name: partner.name,
      country: partner.country,
      programId: program.id,
      groupId: group.id,
    });

    if (result?.serverError || result?.validationErrors) {
      setError("root.serverError", {
        message: "Failed to submit application",
      });
      toast.error(parseActionError(result, "Failed to submit application"));
    }
  };

  if (!program) return null;

<<<<<<< HEAD
  const fields = group?.applicationFormData?.fields || [];
=======
  return (
    <div className="relative h-full">
      <form
        onSubmit={handleSubmit(onSubmit)}
        className={cn(
          "flex h-full flex-col transition-opacity duration-200",
          isSubmitSuccessful && "pointer-events-none opacity-0",
        )}
        inert={isSubmitSuccessful}
      >
        <div className="flex items-start justify-between bg-neutral-50 p-6">
          <Sheet.Title asChild className="min-w-0">
            <div>
              <div className="flex items-center gap-3">
                <img
                  src={program.logo || `${OG_AVATAR_URL}${program.name}`}
                  alt={program.name}
                  className="size-10 rounded-full border border-black/10"
                />
                <div className="min-w-0">
                  <span className="block truncate text-base font-semibold leading-tight text-neutral-900">
                    {program.name}
                  </span>
>>>>>>> eed4a8b7

  return (
    <FormProvider {...form}>
      <div className="relative h-full">
        <form
          onSubmit={handleSubmit(onSubmit)}
          className={cn(
            "flex h-full flex-col transition-opacity duration-200",
            isSubmitSuccessful && "pointer-events-none opacity-0",
          )}
          {...{
            inert: isSubmitSuccessful,
          }}
        >
          <div className="flex items-start justify-between bg-neutral-50 p-6">
            <Sheet.Title asChild className="min-w-0">
              <div>
                <div className="flex items-center gap-3">
                  <img
                    src={program.logo || `${OG_AVATAR_URL}${program.name}`}
                    alt={program.name}
                    className="size-10 rounded-full border border-black/10"
                  />
                  <div className="min-w-0">
                    <span className="block truncate text-base font-semibold leading-tight text-neutral-900">
                      {program.name}
                    </span>

                    <div className="flex items-center gap-1 text-neutral-500">
                      <Link4 className="size-3 shrink-0" />
                      <span className="min-w-0 truncate text-sm font-medium">
                        {program.domain}
                      </span>
                    </div>
                  </div>
                </div>
              </div>
            </Sheet.Title>
            <Sheet.Close asChild>
              <Button
                variant="outline"
                icon={<X className="size-5" />}
                className="h-auto w-fit p-1"
              />
            </Sheet.Close>
          </div>

          <div className="flex flex-col gap-6 p-5 sm:p-8">
            {fields.map((field, index) => {
              return (
                <ProgramApplicationFormField
                  key={field.id}
                  field={field}
                  keyPath={`formData.fields.${index}`}
                />
              );
            })}

            {program.termsUrl && (
              <div className="flex items-center gap-2">
                <input
                  type="checkbox"
                  id="termsAgreement"
                  className={cn(
                    "h-4 w-4 rounded border-neutral-300 text-[var(--brand)] focus:ring-[var(--brand)]",
                    errors.termsAgreement &&
                      "border-red-400 focus:ring-red-500",
                  )}
                  {...register("termsAgreement", {
                    required: true,
                    validate: (v) => v === true,
                  })}
                />
                <label
                  htmlFor="termsAgreement"
                  className="text-sm text-neutral-800"
                >
                  I agree to the{" "}
                  <a
                    href={program.termsUrl}
                    target="_blank"
                    rel="noopener noreferrer"
                    className="text-[var(--brand)] underline hover:opacity-80"
                  >
                    {program.name} Affiliate Program Terms ↗
                  </a>
                </label>
              </div>
            )}
          </div>

<<<<<<< HEAD
          <div className="flex grow flex-col justify-end p-5">
            <Button
              type="submit"
              variant="primary"
              text="Submit application"
              loading={isSubmitting}
=======
        <div className="flex grow flex-col justify-end p-5">
          <Button
            type="submit"
            variant="primary"
            text="Submit application"
            loading={isSubmitting}
          />
        </div>
      </form>
      <div
        className={cn(
          "absolute inset-0 flex items-center justify-center transition-[transform,opacity]",
          isSubmitSuccessful
            ? "translate-y-0 opacity-100"
            : "pointer-events-none translate-y-4 opacity-0",
        )}
        inert={!isSubmitSuccessful}
      >
        <Grid
          cellSize={60}
          className="[mask-image:linear-gradient(black,transparent)]"
        />
        <div className="relative flex flex-col items-center">
          <div className="relative z-0 flex items-center">
            <img
              src={program.logo || `${OG_AVATAR_URL}${program.name}`}
              alt={program.name}
              className="z-10 size-20 rotate-[-15deg] rounded-full drop-shadow-md"
            />
            <img
              src={partner?.image || `${OG_AVATAR_URL}${partner?.name}`}
              alt={partner?.name}
              className="-ml-4 size-20 rotate-[15deg] rounded-full drop-shadow-md"
>>>>>>> eed4a8b7
            />
          </div>
        </form>
        <div
          className={cn(
            "absolute inset-0 flex items-center justify-center transition-[transform,opacity]",
            isSubmitSuccessful
              ? "translate-y-0 opacity-100"
              : "pointer-events-none translate-y-4 opacity-0",
          )}
          {...{
            inert: !isSubmitSuccessful,
          }}
        >
          <Grid
            cellSize={60}
            className="[mask-image:linear-gradient(black,transparent)]"
          />
          <div className="relative flex flex-col items-center">
            <div className="relative z-0 flex items-center">
              <img
                src={program.logo || `${OG_AVATAR_URL}${program.name}`}
                alt={program.name}
                className="z-10 size-20 rotate-[-15deg] rounded-full drop-shadow-md"
              />
              <img
                src={partner?.image || `${OG_AVATAR_URL}${partner?.name}`}
                alt={partner?.name || "Your avatar"}
                className="-ml-4 size-20 rotate-[15deg] rounded-full drop-shadow-md"
              />
              <div className="absolute -bottom-2 left-1/2 z-10 -translate-x-1/2 rounded-full bg-white p-0.5">
                <CircleCheckFill className="size-8 text-green-500" />
              </div>
            </div>
            <span className="mt-6 block text-base font-semibold text-neutral-900">
              Application submitted
            </span>
            <p className="mt-2 max-w-[300px] text-pretty text-center text-sm text-neutral-500">
              You're all set! Your application is pending review and we'll email
              you once approved.
            </p>
            <Link
              href="/programs"
              className={cn(
                buttonVariants({ variant: "primary" }),
                "mt-8 flex h-10 w-fit cursor-pointer items-center rounded-md border px-4 text-sm",
              )}
            >
              Back to programs
            </Link>
          </div>
        </div>
      </div>
    </FormProvider>
  );
}

export function ProgramApplicationSheet({
  isOpen,
  nested,
  ...rest
}: ProgramApplicationSheetProps & {
  isOpen: boolean;
  nested?: boolean;
}) {
  return (
    <Sheet open={isOpen} onOpenChange={rest.setIsOpen} nested={nested}>
      <ProgramApplicationSheetContent {...rest} />
    </Sheet>
  );
}

export function useProgramApplicationSheet(
  props: Omit<ProgramApplicationSheetProps, "setIsOpen">,
) {
  const [isOpen, setIsOpen] = useState(false);

  return {
    programApplicationSheet: (
      <ProgramApplicationSheet
        setIsOpen={setIsOpen}
        isOpen={isOpen}
        {...props}
      />
    ),
    setIsOpen,
  };
}<|MERGE_RESOLUTION|>--- conflicted
+++ resolved
@@ -108,33 +108,7 @@
 
   if (!program) return null;
 
-<<<<<<< HEAD
   const fields = group?.applicationFormData?.fields || [];
-=======
-  return (
-    <div className="relative h-full">
-      <form
-        onSubmit={handleSubmit(onSubmit)}
-        className={cn(
-          "flex h-full flex-col transition-opacity duration-200",
-          isSubmitSuccessful && "pointer-events-none opacity-0",
-        )}
-        inert={isSubmitSuccessful}
-      >
-        <div className="flex items-start justify-between bg-neutral-50 p-6">
-          <Sheet.Title asChild className="min-w-0">
-            <div>
-              <div className="flex items-center gap-3">
-                <img
-                  src={program.logo || `${OG_AVATAR_URL}${program.name}`}
-                  alt={program.name}
-                  className="size-10 rounded-full border border-black/10"
-                />
-                <div className="min-w-0">
-                  <span className="block truncate text-base font-semibold leading-tight text-neutral-900">
-                    {program.name}
-                  </span>
->>>>>>> eed4a8b7
 
   return (
     <FormProvider {...form}>
@@ -226,48 +200,12 @@
             )}
           </div>
 
-<<<<<<< HEAD
           <div className="flex grow flex-col justify-end p-5">
             <Button
               type="submit"
               variant="primary"
               text="Submit application"
               loading={isSubmitting}
-=======
-        <div className="flex grow flex-col justify-end p-5">
-          <Button
-            type="submit"
-            variant="primary"
-            text="Submit application"
-            loading={isSubmitting}
-          />
-        </div>
-      </form>
-      <div
-        className={cn(
-          "absolute inset-0 flex items-center justify-center transition-[transform,opacity]",
-          isSubmitSuccessful
-            ? "translate-y-0 opacity-100"
-            : "pointer-events-none translate-y-4 opacity-0",
-        )}
-        inert={!isSubmitSuccessful}
-      >
-        <Grid
-          cellSize={60}
-          className="[mask-image:linear-gradient(black,transparent)]"
-        />
-        <div className="relative flex flex-col items-center">
-          <div className="relative z-0 flex items-center">
-            <img
-              src={program.logo || `${OG_AVATAR_URL}${program.name}`}
-              alt={program.name}
-              className="z-10 size-20 rotate-[-15deg] rounded-full drop-shadow-md"
-            />
-            <img
-              src={partner?.image || `${OG_AVATAR_URL}${partner?.name}`}
-              alt={partner?.name}
-              className="-ml-4 size-20 rotate-[15deg] rounded-full drop-shadow-md"
->>>>>>> eed4a8b7
             />
           </div>
         </form>
@@ -278,9 +216,7 @@
               ? "translate-y-0 opacity-100"
               : "pointer-events-none translate-y-4 opacity-0",
           )}
-          {...{
-            inert: !isSubmitSuccessful,
-          }}
+          inert={!isSubmitSuccessful}
         >
           <Grid
             cellSize={60}
