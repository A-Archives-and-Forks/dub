--- conflicted
+++ resolved
@@ -113,7 +113,6 @@
   const isPercentageBased =
     payoutType === "sales" && program?.commissionType === "percentage";
 
-<<<<<<< HEAD
   const partnerOptions = useMemo(() => {
     return partners?.map((partner) => ({
       value: partner.id,
@@ -130,10 +129,7 @@
     }));
   }, [partners]);
 
-  const { executeAsync, isExecuting } = useAction(createManualPayoutAction, {
-=======
   const { executeAsync, isPending } = useAction(createManualPayoutAction, {
->>>>>>> 84d12343
     onSuccess: async (res) => {
       toast.success("Successfully created payout!");
       setIsOpen(false);
