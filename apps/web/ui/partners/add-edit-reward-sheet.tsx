--- conflicted
+++ resolved
@@ -27,7 +27,14 @@
 } from "@dub/ui";
 import { cn, pluralize } from "@dub/utils";
 import { useAction } from "next-safe-action/hooks";
-import { Dispatch, SetStateAction, useEffect, useRef, useState } from "react";
+import {
+  Dispatch,
+  SetStateAction,
+  useEffect,
+  useMemo,
+  useRef,
+  useState,
+} from "react";
 import {
   FieldErrors,
   useForm,
@@ -54,13 +61,6 @@
 }
 
 type FormData = z.infer<typeof createRewardSchema>;
-
-const defaultAccordionValues: string[] = [
-  "reward-type",
-  "commission-structure",
-  "payout-amount",
-  "partner-eligibility",
-];
 
 function RewardSheetContent({
   setIsOpen,
@@ -218,8 +218,6 @@
     });
   };
 
-<<<<<<< HEAD
-=======
   // Determine which accordions should be open by default
   const defaultAccordionValues = useMemo(() => {
     const baseValues = ["reward-type", "commission-structure", "payout-amount"];
@@ -234,7 +232,6 @@
     return baseValues;
   }, [reward, isDefault]);
 
->>>>>>> 72473059
   const canDeleteReward = reward && !reward.default;
 
   return (
