import { useFolderPermissions } from "@/lib/swr/use-folder-permissions";
import useWorkspace from "@/lib/swr/use-workspace";
import {
  AnimatedSizeContainer,
  BoxArchive,
  Button,
  CircleCheck,
  CircleDollar,
  Folder,
  Icon,
  LoadingSpinner,
  PaginationControls,
  Tag,
  TooltipContent,
  Trash,
  useKeyboardShortcut,
  usePagination,
} from "@dub/ui";
import { cn } from "@dub/utils";
import { memo, ReactNode, useContext, useMemo } from "react";
import { useArchiveLinkModal } from "../modals/archive-link-modal";
import { useDeleteLinkModal } from "../modals/delete-link-modal";
import { useLinkBuilder } from "../modals/link-builder";
import { useLinkConversionTrackingModal } from "../modals/link-conversion-tracking-modal";
import { useMoveLinkToFolderModal } from "../modals/move-link-to-folder-modal";
import { useTagLinkModal } from "../modals/tag-link-modal";
import { X } from "../shared/icons";
import ArchivedLinksHint from "./archived-links-hint";
import { useLinkSelection } from "./link-selection-provider";
import { LinksListContext, ResponseLink } from "./links-container";

type BulkAction = {
  label: string;
  icon: Icon;
  action: () => void;
  disabledTooltip?: string | ReactNode;
  keyboardShortcut?: string;
};

export const LinksToolbar = memo(
  ({
    loading,
    links,
    linksCount,
  }: {
    loading: boolean;
    links: ResponseLink[];
    linksCount: number;
  }) => {
    const { flags, slug, plan } = useWorkspace();
    const { folders } = useFolderPermissions();
    const conversionsEnabled = !!plan && plan !== "free" && plan !== "pro";

    const { openMenuLinkId } = useContext(LinksListContext);
    const {
      isSelectMode,
      setIsSelectMode,
      selectedLinkIds,
      setSelectedLinkIds,
    } = useLinkSelection();
    const { pagination, setPagination } = usePagination();

    const selectedLinks = useMemo(
      () => links.filter(({ id }) => selectedLinkIds.includes(id)),
      [links, selectedLinkIds],
    );

    const hasAllFolderPermissions = useMemo(() => {
      if (!folders || !Array.isArray(folders)) return false;

      return selectedLinks.every(
        (link) =>
          !link.folderId ||
          folders
            .find((folder) => folder.id === link.folderId)
            ?.permissions.includes("folders.links.write"),
      );
    }, [selectedLinks, folders]);

    const { LinkBuilder, CreateLinkButton } = useLinkBuilder();

    const { setShowTagLinkModal, TagLinkModal } = useTagLinkModal({
      props: selectedLinks,
    });
    const { setShowMoveLinkToFolderModal, MoveLinkToFolderModal } =
      useMoveLinkToFolderModal({
        links: selectedLinks,
      });
    const { setShowLinkConversionTrackingModal, LinkConversionTrackingModal } =
      useLinkConversionTrackingModal({
        props: selectedLinks,
      });
    const { setShowArchiveLinkModal, ArchiveLinkModal } = useArchiveLinkModal({
      props: selectedLinks,
    });
    const { setShowDeleteLinkModal, DeleteLinkModal } = useDeleteLinkModal({
      props: selectedLinks,
    });

    const bulkActions: BulkAction[] = useMemo(
      () => [
        {
          label: "Tags",
          icon: Tag,
          action: () => setShowTagLinkModal(true),
          keyboardShortcut: "t",
        },
        ...(flags?.linkFolders
          ? [
              {
                label: "Folder",
                icon: Folder,
                action: () => setShowMoveLinkToFolderModal(true),
                disabledTooltip:
                  plan === "free" ? (
                    <TooltipContent
                      title="You can only use Link Folders on a Pro plan and above. Upgrade to Pro to continue."
                      cta="Upgrade to Pro"
                      href={`/${slug}/upgrade`}
                    />
                  ) : undefined,
                keyboardShortcut: "m",
              },
            ]
          : []),
        {
          label: "Conversion",
          icon: CircleDollar,
          action: () => setShowLinkConversionTrackingModal(true),
          disabledTooltip: conversionsEnabled ? undefined : (
            <TooltipContent
              title="Conversion tracking is only available on Business plans and above."
              cta="Upgrade to Business"
              href={
                slug ? `/${slug}/upgrade?exit=close` : "https://dub.co/pricing"
              }
              target="_blank"
            />
          ),
          keyboardShortcut: "c",
        },
        {
          label:
            selectedLinks.length &&
            selectedLinks.every(({ archived }) => archived)
              ? "Unarchive"
              : "Archive",
          icon: BoxArchive,
          action: () => setShowArchiveLinkModal(true),
          keyboardShortcut: "a",
        },
        {
          label: "Delete",
          icon: Trash,
          action: () => setShowDeleteLinkModal(true),
          disabledTooltip: selectedLinks.some(({ programId }) => programId)
            ? "You can't delete a link that's part of a program."
            : undefined,
          keyboardShortcut: "x",
        },
      ],
      [plan, conversionsEnabled, selectedLinks],
    );

    useKeyboardShortcut(
      bulkActions
        .map(({ keyboardShortcut }) => keyboardShortcut)
        .filter(Boolean) as string[],
      (e) => {
        const action = bulkActions.find(
          ({ keyboardShortcut }) => keyboardShortcut === e.key,
        );
        if (action && !action.disabledTooltip && hasAllFolderPermissions)
          action.action();
      },
      {
        enabled: selectedLinkIds.length > 0 && openMenuLinkId === null,
        priority: 1, // Take priority over individual link controls
        modal: false,
      },
    );

    useKeyboardShortcut("Escape", () => setSelectedLinkIds([]), {
      enabled: selectedLinkIds.length > 0 && openMenuLinkId === null,
      priority: 2, // Take priority over clearing filters
      modal: false,
    });

    const isSelecting = isSelectMode || selectedLinkIds.length > 0;

    return (
      <>
        <TagLinkModal />
        <MoveLinkToFolderModal />
        <LinkConversionTrackingModal />
        <ArchiveLinkModal />
        <DeleteLinkModal />
        <LinkBuilder />

        {/* Leave room at bottom of list */}
        <div className="h-[90px]" />

        <div className="fixed bottom-4 left-0 w-full sm:max-[1330px]:w-[calc(100%-150px)] md:left-[240px] md:w-[calc(100%-240px)] md:max-[1330px]:w-[calc(100%-240px-150px)]">
          <div
            className={cn(
              "relative left-1/2 w-full max-w-[768px] -translate-x-1/2 px-5",
              "max-[1330px]:left-0 max-[1330px]:translate-x-0",
            )}
          >
            <div className="overflow-hidden rounded-xl border border-neutral-200 bg-white [filter:drop-shadow(0_5px_8px_#222A351d)]">
              <AnimatedSizeContainer height>
                <div
                  className={cn(
                    "relative px-4 py-3.5 transition-[opacity,transform] duration-100",
                    isSelecting &&
                      "pointer-events-none absolute inset-0 translate-y-1/2 opacity-0",
                  )}
<<<<<<< HEAD
                >
                  <PaginationControls
                    pagination={pagination}
                    setPagination={setPagination}
                    totalCount={linksCount}
                    unit={(plural) => `${plural ? "links" : "link"}`}
                  >
                    {loading ? (
                      <LoadingSpinner className="size-3.5" />
                    ) : (
                      <div className="hidden sm:block">
                        <ArchivedLinksHint />
                      </div>
=======
                </PaginationControls>
              </div>

              <div
                className={cn(
                  "relative px-4 py-3.5 transition-[opacity,transform] duration-100",
                  !selectedLinkIds.length &&
                    "pointer-events-none absolute inset-0 translate-y-1/2 opacity-0",
                )}
              >
                <div className="flex items-center justify-between">
                  <div className="flex items-center gap-2">
                    <button
                      type="button"
                      onClick={() => setSelectedLinkIds([])}
                      className="rounded-md p-1.5 transition-colors duration-75 hover:bg-neutral-50 active:bg-neutral-100"
                    >
                      <X className="size-4 text-neutral-900" />
                    </button>
                    <span className="whitespace-nowrap text-sm font-medium text-neutral-600">
                      <strong className="font-semibold">
                        {selectedLinkIds.length}
                      </strong>{" "}
                      selected
                    </span>
                  </div>

                  {/* Large screen controls */}
                  <div className="hidden items-center gap-2 min-[1120px]:flex">
                    {bulkActions.map(
                      ({
                        label,
                        icon: Icon,
                        action,
                        disabledTooltip,
                        keyboardShortcut,
                      }) => (
                        <Button
                          type="button"
                          variant="secondary"
                          className="h-7 gap-1.5 pl-2.5 pr-1.5 text-xs"
                          icon={<Icon className="size-3.5" />}
                          text={label}
                          onClick={action}
                          disabledTooltip={
                            disabledTooltip ||
                            (!hasAllFolderPermissions
                              ? "You don't have permission to perform this action."
                              : undefined)
                          }
                          shortcut={keyboardShortcut?.toUpperCase()}
                          shortcutClassName="py-px px-1 text-[0.625rem] leading-snug"
                        />
                      ),
>>>>>>> 6aedb597
                    )}
                  </PaginationControls>
                  <div className="flex items-center gap-2 pt-3 sm:hidden">
                    <CreateLinkButton
                      className="h-8"
                      textWrapperClassName="text-center"
                    />
                    <Button
                      variant="secondary"
                      className="h-8 w-fit px-3.5"
                      icon={<CircleCheck className="size-4" />}
                      text="Select"
                      onClick={() => setIsSelectMode(true)}
                    />
                  </div>
                </div>

                <div
                  className={cn(
                    "relative px-4 py-3.5 transition-[opacity,transform] duration-100",
                    !isSelecting &&
                      "pointer-events-none absolute inset-0 translate-y-1/2 opacity-0",
                  )}
                >
                  <div className="flex flex-wrap items-center justify-between gap-2">
                    <div className="flex items-center gap-2">
                      <button
                        type="button"
                        onClick={() => {
                          setSelectedLinkIds([]);
                          setIsSelectMode(false);
                        }}
                        className="rounded-md p-1.5 transition-colors duration-75 hover:bg-neutral-50 active:bg-neutral-100"
                      >
                        <X className="size-4 text-neutral-900" />
                      </button>
                      <span className="whitespace-nowrap text-sm font-medium text-neutral-600">
                        <strong className="font-semibold">
                          {selectedLinkIds.length}
                        </strong>{" "}
                        selected
                      </span>
                    </div>

                    {/* Large screen controls */}
                    <div
                      className={cn(
                        "xs:gap-2 flex items-center gap-1.5 transition-[transform,opacity] duration-150",
                        selectedLinkIds.length > 0
                          ? "translate-y-0 opacity-100"
                          : "pointer-events-none translate-y-1/2 opacity-0",
                      )}
                    >
                      {bulkActions.map(
                        ({
                          label,
                          icon: Icon,
                          action,
                          disabledTooltip,
                          keyboardShortcut,
                        }) => (
                          <Button
                            type="button"
                            variant="secondary"
                            className="xs:px-2.5 h-7 gap-1.5 px-2 text-xs min-[1120px]:pr-1.5"
                            textWrapperClassName="max-[1120px]:hidden"
                            icon={<Icon className="size-3.5" />}
                            text={label}
                            onClick={action}
                            disabledTooltip={
                              disabledTooltip ||
                              (!hasAllFolderPermissions
                                ? "You don't have permission to perform this action."
                                : undefined)
                            }
                            shortcut={keyboardShortcut?.toUpperCase()}
                            shortcutClassName="py-0 px-1 text-[0.625rem] leading-snug md:hidden min-[1120px]:inline-block"
                          />
                        ),
                      )}
                    </div>
                  </div>
                </div>
              </AnimatedSizeContainer>
            </div>
          </div>
        </div>
      </>
    );
  },
);<|MERGE_RESOLUTION|>--- conflicted
+++ resolved
@@ -215,7 +215,6 @@
                     isSelecting &&
                       "pointer-events-none absolute inset-0 translate-y-1/2 opacity-0",
                   )}
-<<<<<<< HEAD
                 >
                   <PaginationControls
                     pagination={pagination}
@@ -229,62 +228,6 @@
                       <div className="hidden sm:block">
                         <ArchivedLinksHint />
                       </div>
-=======
-                </PaginationControls>
-              </div>
-
-              <div
-                className={cn(
-                  "relative px-4 py-3.5 transition-[opacity,transform] duration-100",
-                  !selectedLinkIds.length &&
-                    "pointer-events-none absolute inset-0 translate-y-1/2 opacity-0",
-                )}
-              >
-                <div className="flex items-center justify-between">
-                  <div className="flex items-center gap-2">
-                    <button
-                      type="button"
-                      onClick={() => setSelectedLinkIds([])}
-                      className="rounded-md p-1.5 transition-colors duration-75 hover:bg-neutral-50 active:bg-neutral-100"
-                    >
-                      <X className="size-4 text-neutral-900" />
-                    </button>
-                    <span className="whitespace-nowrap text-sm font-medium text-neutral-600">
-                      <strong className="font-semibold">
-                        {selectedLinkIds.length}
-                      </strong>{" "}
-                      selected
-                    </span>
-                  </div>
-
-                  {/* Large screen controls */}
-                  <div className="hidden items-center gap-2 min-[1120px]:flex">
-                    {bulkActions.map(
-                      ({
-                        label,
-                        icon: Icon,
-                        action,
-                        disabledTooltip,
-                        keyboardShortcut,
-                      }) => (
-                        <Button
-                          type="button"
-                          variant="secondary"
-                          className="h-7 gap-1.5 pl-2.5 pr-1.5 text-xs"
-                          icon={<Icon className="size-3.5" />}
-                          text={label}
-                          onClick={action}
-                          disabledTooltip={
-                            disabledTooltip ||
-                            (!hasAllFolderPermissions
-                              ? "You don't have permission to perform this action."
-                              : undefined)
-                          }
-                          shortcut={keyboardShortcut?.toUpperCase()}
-                          shortcutClassName="py-px px-1 text-[0.625rem] leading-snug"
-                        />
-                      ),
->>>>>>> 6aedb597
                     )}
                   </PaginationControls>
                   <div className="flex items-center gap-2 pt-3 sm:hidden">
@@ -361,7 +304,7 @@
                                 : undefined)
                             }
                             shortcut={keyboardShortcut?.toUpperCase()}
-                            shortcutClassName="py-0 px-1 text-[0.625rem] leading-snug md:hidden min-[1120px]:inline-block"
+                            shortcutClassName="py-px px-1 text-[0.625rem] leading-snug md:hidden min-[1120px]:inline-block"
                           />
                         ),
                       )}
