--- conflicted
+++ resolved
@@ -1,10 +1,6 @@
 export default function LinkCardPlaceholder() {
   return (
-<<<<<<< HEAD
-    <li className="flex items-center rounded-lg border border-gray-200 bg-white p-3 sm:p-4">
-=======
     <li className="flex items-center rounded-lg border border-gray-200 bg-white p-3 ring-2 ring-gray-50 transition-all sm:p-4">
->>>>>>> a2ffc459
       <div className="mr-2 h-10 w-10 animate-pulse rounded-full bg-gray-200" />
       <div>
         <div className="mb-3 flex items-center space-x-2">
