--- conflicted
+++ resolved
@@ -107,11 +107,7 @@
   };
 
   useKeyboardShortcut(
-<<<<<<< HEAD
-    ["e", "d", "q", "m", "a", "t", "i", "x"],
-=======
-    ["e", "d", "q", "a", "t", "i", "x", "b"],
->>>>>>> 98ee65b6
+    ["e", "d", "q", "m", "a", "t", "i", "x", "b"],
     (e) => {
       setOpenPopover(false);
       switch (e.key) {
