--- conflicted
+++ resolved
@@ -1,8 +1,5 @@
-<<<<<<< HEAD
+import { mutatePrefix } from "@/lib/swr/mutate";
 import useFolders from "@/lib/swr/use-folders";
-=======
-import { mutatePrefix } from "@/lib/swr/mutate";
->>>>>>> 03093040
 import { useArchiveLinkModal } from "@/ui/modals/archive-link-modal";
 import { useDeleteLinkModal } from "@/ui/modals/delete-link-modal";
 import {
