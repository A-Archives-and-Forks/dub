import useFolders from "@/lib/swr/use-folders";
import { useAddEditLinkModal } from "@/ui/modals/add-edit-link-modal";
import { useArchiveLinkModal } from "@/ui/modals/archive-link-modal";
import { useDeleteLinkModal } from "@/ui/modals/delete-link-modal";
import {
  Button,
  CardList,
  IconMenu,
  PenWriting,
  Popover,
  SimpleTooltipContent,
  useKeyboardShortcut,
} from "@dub/ui";
import { BoxArchive, CircleCheck, Copy, QRCode } from "@dub/ui/src/icons";
import { cn, isDubDomain, nanoid, punycode } from "@dub/utils";
import { CopyPlus, Delete, FolderInput } from "lucide-react";
import { useParams } from "next/navigation";
import { useContext, useState } from "react";
import { toast } from "sonner";
import { mutate } from "swr";
<<<<<<< HEAD
import { useMoveLinkToFolderModal } from "../modals/move-link-to-folder-modal";
=======
import { useLinkQRModal } from "../modals/link-qr-modal";
>>>>>>> a84e8bdb
import { useTransferLinkModal } from "../modals/transfer-link-modal";
import { ThreeDots } from "../shared/icons";
import { LinksListContext, ResponseLink } from "./links-container";

export function LinkControls({ link }: { link: ResponseLink }) {
  const { slug } = useParams() as { slug?: string };
  const { folders } = useFolders();
  const { hovered } = useContext(CardList.Card.Context);

  const { openMenuLinkId, setOpenMenuLinkId } = useContext(LinksListContext);
  const openPopover = openMenuLinkId === link.id;
  const setOpenPopover = (open: boolean) => {
    setOpenMenuLinkId(open ? link.id : null);
  };

  const [copiedLinkId, setCopiedLinkId] = useState(false);

  const copyLinkId = () => {
    navigator.clipboard.writeText(link.id);
    setCopiedLinkId(true);
    toast.success("Link ID copied!");
    setTimeout(() => setCopiedLinkId(false), 3000);
  };

  const { setShowArchiveLinkModal, ArchiveLinkModal } = useArchiveLinkModal({
    props: link,
  });
  const { setShowTransferLinkModal, TransferLinkModal } = useTransferLinkModal({
    props: link,
  });
  const { setShowDeleteLinkModal, DeleteLinkModal } = useDeleteLinkModal({
    props: link,
  });
  const { setShowLinkQRModal, LinkQRModal } = useLinkQRModal({
    props: link,
  });
  const { setShowAddEditLinkModal, AddEditLinkModal } = useAddEditLinkModal({
    props: link,
  });
  const { setShowMoveLinkToFolderModal, MoveLinkToFolderModal } =
    useMoveLinkToFolderModal({ link });

  // Duplicate link Modal
  const {
    id: _,
    createdAt: __,
    updatedAt: ___,
    userId: ____,
    ...propsToDuplicate
  } = link;
  const {
    setShowAddEditLinkModal: setShowDuplicateLinkModal,
    AddEditLinkModal: DuplicateLinkModal,
  } = useAddEditLinkModal({
    // @ts-expect-error
    duplicateProps: {
      ...propsToDuplicate,
      key: link.key === "_root" ? nanoid(7) : `${punycode(link.key)}-copy`,
      clicks: 0,
    },
  });

  useKeyboardShortcut(
    ["e", "d", "q", "m", "a", "t", "i", "x"],
    (e) => {
      setOpenPopover(false);
      switch (e.key) {
        case "e":
          setShowAddEditLinkModal(true);
          break;
        case "d":
          setShowDuplicateLinkModal(true);
          break;
        case "q":
          setShowLinkQRModal(true);
          break;
        case "m":
          setShowMoveLinkToFolderModal(true);
          break;
        case "a":
          setShowArchiveLinkModal(true);
          break;
        case "t":
          if (isDubDomain(link.domain)) setShowTransferLinkModal(true);
          break;
        case "i":
          copyLinkId();
          break;
        case "x":
          setShowDeleteLinkModal(true);
          break;
      }
    },
    {
      enabled: openPopover || (hovered && openMenuLinkId === null),
    },
  );

  return (
    <div className="flex justify-end">
      <LinkQRModal />
      <AddEditLinkModal />
      <DuplicateLinkModal />
      <ArchiveLinkModal />
      <TransferLinkModal />
      <DeleteLinkModal />
      <MoveLinkToFolderModal />
      <Popover
        content={
          <div className="w-full sm:w-48">
            <div className="grid gap-px p-2">
              <Button
                text="Edit"
                variant="outline"
                onClick={() => {
                  setOpenPopover(false);
                  setShowAddEditLinkModal(true);
                }}
                icon={<PenWriting className="h-4 w-4" />}
                shortcut="E"
                className="h-9 px-2 font-medium"
              />
              <Button
                text="QR Code"
                variant="outline"
                onClick={() => {
                  setOpenPopover(false);
                  setShowLinkQRModal(true);
                }}
                icon={<QRCode className="h-4 w-4" />}
                shortcut="Q"
                className="h-9 px-2 font-medium"
              />
              <Button
                text="Duplicate"
                variant="outline"
                onClick={() => {
                  setOpenPopover(false);
                  setShowDuplicateLinkModal(true);
                }}
                icon={<CopyPlus className="h-4 w-4" />}
                shortcut="D"
                className="h-9 px-2 font-medium"
              />
              <Button
                text="Copy Link ID"
                variant="outline"
                onClick={() => copyLinkId()}
                icon={
                  copiedLinkId ? (
                    <CircleCheck className="h-4 w-4" />
                  ) : (
                    <Copy className="h-4 w-4" />
                  )
                }
                shortcut="I"
                className="h-9 px-2 font-medium"
              />
            </div>
            <div className="border-t border-gray-200" />
            <div className="grid gap-px p-2">
              {folders && folders.length > 0 && (
                <Button
                  text="Move"
                  variant="outline"
                  shortcut="M"
                  className="h-9 px-2 font-medium"
                  icon={<BoxArchive className="h-4 w-4" />}
                  onClick={() => {
                    setOpenPopover(false);
                    setShowMoveLinkToFolderModal(true);
                  }}
                />
              )}

              <Button
                text={link.archived ? "Unarchive" : "Archive"}
                variant="outline"
                onClick={() => {
                  setOpenPopover(false);
                  setShowArchiveLinkModal(true);
                }}
                icon={<BoxArchive className="h-4 w-4" />}
                shortcut="A"
                className="h-9 px-2 font-medium"
              />
              <Button
                text="Transfer"
                variant="outline"
                onClick={() => {
                  setOpenPopover(false);
                  setShowTransferLinkModal(true);
                }}
                icon={<FolderInput className="h-4 w-4" />}
                shortcut="T"
                className="h-9 px-2 font-medium"
                {...(!isDubDomain(link.domain) && {
                  disabledTooltip: (
                    <SimpleTooltipContent
                      title="Since this is a custom domain link, you can only transfer it to another workspace if you transfer the domain as well."
                      cta="Learn more."
                      href="https://dub.co/help/article/how-to-transfer-domains"
                    />
                  ),
                })}
              />
              {link.key !== "_root" && (
                <Button
                  text="Delete"
                  variant="danger-outline"
                  onClick={() => {
                    setOpenPopover(false);
                    setShowDeleteLinkModal(true);
                  }}
                  icon={<Delete className="h-4 w-4" />}
                  shortcut="X"
                  className="h-9 px-2 font-medium"
                />
              )}
              {!slug && ( // this is only shown in admin mode (where there's no slug)
                <button
                  onClick={() => {
                    window.confirm(
                      "Are you sure you want to ban this link? It will blacklist the domain and prevent any links from that domain from being created.",
                    ) &&
                      (setOpenPopover(false),
                      toast.promise(
                        fetch(`/api/admin/links/ban?key=${link.key}`, {
                          method: "DELETE",
                        }).then(async () => {
                          await mutate(
                            (key) =>
                              typeof key === "string" &&
                              key.startsWith("/api/admin/links/ban"),
                            undefined,
                            { revalidate: true },
                          );
                        }),
                        {
                          loading: "Banning link...",
                          success: "Link banned!",
                          error: "Error banning link.",
                        },
                      ));
                  }}
                  className="group flex w-full items-center justify-between rounded-md p-2 text-left text-sm font-medium text-red-600 transition-all duration-75 hover:bg-red-600 hover:text-white"
                >
                  <IconMenu text="Ban" icon={<Delete className="h-4 w-4" />} />
                  <kbd className="hidden rounded bg-red-100 px-2 py-0.5 text-xs font-light text-red-600 transition-all duration-75 group-hover:bg-red-500 group-hover:text-white sm:inline-block">
                    B
                  </kbd>
                </button>
              )}
            </div>
          </div>
        }
        align="end"
        openPopover={openPopover}
        setOpenPopover={setOpenPopover}
      >
        <Button
          variant="secondary"
          className={cn(
            "h-8 px-1.5 outline-none transition-all duration-200",
            "border-transparent data-[state=open]:border-gray-500 sm:group-hover/card:data-[state=closed]:border-gray-200",
          )}
          icon={<ThreeDots className="h-5 w-5 shrink-0" />}
          onClick={() => {
            setOpenPopover(!openPopover);
          }}
        />
      </Popover>
    </div>
  );
}<|MERGE_RESOLUTION|>--- conflicted
+++ resolved
@@ -18,11 +18,8 @@
 import { useContext, useState } from "react";
 import { toast } from "sonner";
 import { mutate } from "swr";
-<<<<<<< HEAD
+import { useLinkQRModal } from "../modals/link-qr-modal";
 import { useMoveLinkToFolderModal } from "../modals/move-link-to-folder-modal";
-=======
-import { useLinkQRModal } from "../modals/link-qr-modal";
->>>>>>> a84e8bdb
 import { useTransferLinkModal } from "../modals/transfer-link-modal";
 import { ThreeDots } from "../shared/icons";
 import { LinksListContext, ResponseLink } from "./links-container";
