--- conflicted
+++ resolved
@@ -1,6 +1,6 @@
+import { pluralize } from "@/lib/analytics/utils";
 import useWorkspace from "@/lib/swr/use-workspace";
 import { TagProps } from "@/lib/types";
-import { pluralize } from "@/lib/analytics/utils";
 import {
   Button,
   CardList,
@@ -137,7 +137,9 @@
         id: "clicks",
         icon: CursorRays,
         value: link.clicks,
-        label: trackConversion ? undefined : (p) => (p ? "clicks" : "click"),
+        label: trackConversion
+          ? undefined
+          : (value) => pluralize("click", value),
       },
       ...(trackConversion
         ? [
@@ -188,7 +190,7 @@
                     ? currencyFormatter(value / 100)
                     : nFormatter(value, { full: value < 1000000000 })}
                 </span>{" "}
-                {value !== 1 ? tab : tab.slice(0, -1)}
+                {pluralize(tab.slice(0, -1), value)}
               </div>
             ))}
             <p className="text-xs leading-none text-gray-400">
@@ -207,59 +209,6 @@
               }}
             />
           </div>
-<<<<<<< HEAD
-        </AnimatedSizeContainer>
-      }
-    >
-      <div className="overflow-hidden rounded-md border border-gray-200 bg-gray-50 text-sm text-gray-800">
-        <div className="hidden items-center sm:flex">
-          {[
-            {
-              id: "clicks",
-              icon: CursorRays,
-              value: link.clicks,
-              label: trackConversion ? undefined : "clicks",
-            },
-            ...(trackConversion
-              ? [
-                  {
-                    id: "leads",
-                    icon: UserCheck,
-                    value: link.leads,
-                    className: "hidden sm:flex",
-                  },
-                  {
-                    id: "sales",
-                    icon: InvoiceDollar,
-                    value: link.saleAmount,
-                    className: "hidden sm:flex",
-                  },
-                ]
-              : []),
-          ].map(({ id: tab, icon: Icon, value, className, label }) => (
-            <Link
-              key={tab}
-              href={`/${slug}/analytics?domain=${domain}&key=${key}&tab=${tab}`}
-              className={cn(
-                "flex items-center gap-1 whitespace-nowrap px-1.5 py-0.5 transition-colors",
-                variant === "loose" ? "hover:bg-gray-100" : "hover:bg-white",
-                className,
-              )}
-              onPointerEnter={() => setHoveredTab(tab)}
-              onPointerLeave={() =>
-                setHoveredTab((i) => (i === tab ? "clicks" : i))
-              }
-            >
-              <Icon className="text-gray-6000 h-4 w-4 shrink-0" />
-              <span>
-                {tab === "sales"
-                  ? currencyFormatter(value / 100)
-                  : nFormatter(value)}
-                {label && (
-                  <span className="hidden md:inline-block">
-                    &nbsp;{pluralize(label.slice(0, -1), value)}
-                  </span>
-=======
         }
       >
         <Link
@@ -276,7 +225,6 @@
                 className={cn(
                   "flex items-center gap-1 whitespace-nowrap px-1.5 py-0.5 transition-colors",
                   className,
->>>>>>> a968dbee
                 )}
               >
                 <Icon className="h-4 w-4 shrink-0 text-gray-600" />
@@ -286,7 +234,7 @@
                     : nFormatter(value)}
                   {label && (
                     <span className="hidden md:inline-block">
-                      &nbsp;{label(value !== 1)}
+                      &nbsp;{label(value)}
                     </span>
                   )}
                 </span>
