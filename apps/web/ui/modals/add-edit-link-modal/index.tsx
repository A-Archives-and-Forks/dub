--- conflicted
+++ resolved
@@ -25,7 +25,6 @@
   linkConstructor,
   truncate,
 } from "@dub/utils";
-import { type Link as LinkProps } from "@prisma/client";
 import { useParams, usePathname, useRouter } from "next/navigation";
 import punycode from "punycode/";
 import {
@@ -51,11 +50,8 @@
 import Preview from "./preview";
 import RewriteSection from "./rewrite-section";
 import TagsSection from "./tags-section";
-<<<<<<< HEAD
 import { LinkWithTagsProps } from "@/lib/types";
-=======
 import UTMSection from "./utm-section";
->>>>>>> 616d1a44
 
 function AddEditLinkModal({
   showAddEditLinkModal,
