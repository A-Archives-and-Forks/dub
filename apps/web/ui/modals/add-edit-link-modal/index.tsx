"use client";

import useDomains from "@/lib/swr/use-domains";
import useWorkspace from "@/lib/swr/use-workspace";
import { LinkWithTagsProps } from "@/lib/types";
import { AlertCircleFill, Lock, Random, X } from "@/ui/shared/icons";
import { UpgradeRequiredToast } from "@/ui/shared/upgrade-required-toast";
import {
  Button,
  ButtonTooltip,
<<<<<<< HEAD
  InfoTooltip,
=======
  LinkLogo,
>>>>>>> fc545e47
  LinkedIn,
  LoadingCircle,
  Magic,
  Modal,
  SimpleTooltipContent,
  Tooltip,
  TooltipContent,
  Twitter,
  useMediaQuery,
  useRouterStuff,
} from "@dub/ui";
import {
  DEFAULT_LINK_PROPS,
  cn,
  deepEqual,
  getApexDomain,
  getUrlWithoutUTMParams,
  isValidUrl,
  linkConstructor,
  nanoid,
  punycode,
  truncate,
} from "@dub/utils";
import va from "@vercel/analytics";
import { useCompletion } from "ai/react";
import { TriangleAlert } from "lucide-react";
import {
  useParams,
  usePathname,
  useRouter,
  useSearchParams,
} from "next/navigation";
import {
  Dispatch,
  SetStateAction,
  UIEvent,
  useCallback,
  useEffect,
  useMemo,
  useRef,
  useState,
} from "react";
import { toast } from "sonner";
import { mutate } from "swr";
import { useDebounce, useDebouncedCallback } from "use-debounce";
import AndroidSection from "./android-section";
import CloakingSection from "./cloaking-section";
import CommentsSection from "./comments-section";
import ConversionSection from "./conversion-section";
import ExpirationSection from "./expiration-section";
import GeoSection from "./geo-section";
import IOSSection from "./ios-section";
import OGSection from "./og-section";
import PasswordSection from "./password-section";
import Preview from "./preview";
import TagsSection from "./tags-section";
import UTMSection from "./utm-section";

function AddEditLinkModal({
  showAddEditLinkModal,
  setShowAddEditLinkModal,
  props,
  duplicateProps,
  homepageDemo,
}: {
  showAddEditLinkModal: boolean;
  setShowAddEditLinkModal: Dispatch<SetStateAction<boolean>>;
  props?: LinkWithTagsProps;
  duplicateProps?: LinkWithTagsProps;
  homepageDemo?: boolean;
}) {
  const params = useParams() as { slug?: string };
  const { slug } = params;
  const router = useRouter();
  const pathname = usePathname();
  const {
    id: workspaceId,
    aiUsage,
    aiLimit,
    mutate: mutateWorkspace,
    betaTester,
    plan,
  } = useWorkspace();

  const [keyError, setKeyError] = useState<string | null>(null);
  const [urlError, setUrlError] = useState<string | null>(null);
  const [generatingRandomKey, setGeneratingRandomKey] = useState(false);
  const [saving, setSaving] = useState(false);

  const { allActiveDomains: domains, primaryDomain, loading } = useDomains();

  const [data, setData] = useState<LinkWithTagsProps>(
    props || duplicateProps || DEFAULT_LINK_PROPS,
  );

  useEffect(() => {
    // for a new link (no props or duplicateProps), set the domain to the primary domain
    if (!loading && primaryDomain && !props && !duplicateProps) {
      setData((prev) => ({
        ...prev,
        domain: primaryDomain,
      }));
    }
  }, [loading, primaryDomain, props, duplicateProps]);

  const { domain, key, url, password, proxy } = data;

  const generateRandomKey = useDebouncedCallback(async () => {
    if (generatingRandomKey) return;

    if (domain && workspaceId) {
      setKeyError(null);
      setGeneratingRandomKey(true);
      const res = await fetch(
        `/api/links/random?domain=${domain}&workspaceId=${workspaceId}`,
      );
      const key = await res.json();
      setData((prev) => ({ ...prev, key }));
      setGeneratingRandomKey(false);
    }
  }, 500);

  useEffect(() => {
    // if there's no key, generate a random key
    if (showAddEditLinkModal && url.length > 0 && !key) {
      generateRandomKey();
    }
  }, [showAddEditLinkModal, url]);

  const runKeyChecks = async (value: string) => {
    const res = await fetch(
      `/api/links/verify?domain=${domain}&key=${value}&workspaceId=${workspaceId}`,
    );
    const { error } = await res.json();
    if (error) {
      setKeyError(error.message);
    } else {
      setKeyError(null);
    }
  };

  const [generatedKeys, setGeneratedKeys] = useState<string[]>(
    props ? [props.key] : [],
  );

  const {
    completion,
    isLoading: generatingAIKey,
    complete,
  } = useCompletion({
    api: `/api/ai/completion?workspaceId=${workspaceId}`,
    onError: (error) => {
      if (error.message.includes("Upgrade to Pro")) {
        toast.custom(() => (
          <UpgradeRequiredToast
            title="You've exceeded your AI usage limit"
            message={error.message}
          />
        ));
      } else {
        toast.error(error.message);
      }
    },
    onFinish: (_, completion) => {
      setGeneratedKeys((prev) => [...prev, completion]);
      mutateWorkspace();
      runKeyChecks(completion);
      va.track("Generated AI key", {
        metadata: `Key: ${completion} | URL: ${data.url}`,
      });
    },
  });

  const generateAIKey = useCallback(async () => {
    setKeyError(null);
    complete(
      `For the following URL, suggest a relevant short link slug that is at most ${Math.max(25 - domain.length, 12)} characters long. 
              
        - URL: ${data.url}
        - Meta title: ${data.title}
        - Meta description: ${data.description}. 

      Only respond with the short link slug and nothing else. Don't use quotation marks or special characters (dash and slash are allowed).
      
      Make sure your answer does not exist in this list of generated slugs: ${generatedKeys.join(", ")}`,
    );
  }, [data.url, data.title, data.description, generatedKeys]);

  useEffect(() => {
    if (completion) {
      setData((prev) => ({ ...prev, key: completion }));
    }
  }, [completion]);

  const [generatingMetatags, setGeneratingMetatags] = useState(
    props ? true : false,
  );
  const [debouncedUrl] = useDebounce(getUrlWithoutUTMParams(url), 500);
  useEffect(() => {
    // if there's a password, no need to generate metatags
    if (password) {
      setGeneratingMetatags(false);
      setData((prev) => ({
        ...prev,
        title: "Password Required",
        description:
          "This link is password protected. Please enter the password to view it.",
        image: "/_static/password-protected.png",
      }));
      return;
    }
    /**
     * Only generate metatags if:
     * - modal is open
     * - custom OG proxy is not enabled
     * - url is not empty
     **/
    if (showAddEditLinkModal && !proxy && debouncedUrl.length > 0) {
      setData((prev) => ({
        ...prev,
        title: null,
        description: null,
        image: null,
      }));
      try {
        // if url is valid, continue to generate metatags, else return null
        new URL(debouncedUrl);
        setGeneratingMetatags(true);
        fetch(`/api/metatags?url=${debouncedUrl}`).then(async (res) => {
          if (res.status === 200) {
            const results = await res.json();
            setData((prev) => ({
              ...prev,
              ...{
                title: truncate(results.title, 120),
                description: truncate(results.description, 240),
                image: results.image,
              },
            }));
          }
          // set timeout to prevent flickering
          setTimeout(() => setGeneratingMetatags(false), 200);
        });
      } catch (_) {}
    } else {
      setGeneratingMetatags(false);
    }
  }, [debouncedUrl, password, showAddEditLinkModal]);

  const endpoint = useMemo(() => {
    if (props?.key) {
      return {
        method: "PATCH",
        url: `/api/links/${props.id}?workspaceId=${workspaceId}`,
      };
    } else {
      return {
        method: "POST",
        url: `/api/links?workspaceId=${workspaceId}`,
      };
    }
  }, [props, slug, domain, workspaceId]);

  const [atBottom, setAtBottom] = useState(false);
  const handleScroll = useCallback((event: UIEvent<HTMLDivElement>) => {
    const { scrollTop, scrollHeight, clientHeight } = event.currentTarget;
    if (Math.abs(scrollHeight - scrollTop - clientHeight) < 5) {
      setAtBottom(true);
    } else {
      setAtBottom(false);
    }
  }, []);

  const saveDisabled = useMemo(() => {
    /* 
      Disable save if:
      - modal is not open
      - saving is in progress
      - key is invalid
      - url is invalid
      - metatags is being generated
      - for an existing link, there's no changes
    */
    if (
      !showAddEditLinkModal ||
      generatingMetatags ||
      saving ||
      keyError ||
      urlError ||
      (props &&
        Object.entries(props).every(([key, value]) => {
          if (key === "geo") {
            const equalGeo = deepEqual(props.geo as object, data.geo as object);
            return equalGeo;
          }
          // Otherwise, check for discrepancy in the current key-value pair
          return data[key] === value;
        }))
    ) {
      return true;
    } else {
      return false;
    }
  }, [
    showAddEditLinkModal,
    generatingMetatags,
    saving,
    keyError,
    urlError,
    props,
    data,
  ]);

  const randomIdx = Math.floor(Math.random() * 100);

  const [lockKey, setLockKey] = useState(true);

  const keyRef = useRef<HTMLInputElement>(null);
  useEffect(() => {
    if (key?.endsWith("-copy")) {
      keyRef.current?.select();
    }
  }, []);

  const { isMobile } = useMediaQuery();

  const searchParams = useSearchParams();
  const { queryParams } = useRouterStuff();

  const shortLink = useMemo(() => {
    return linkConstructor({
      key: data.key,
      domain: data.domain,
      pretty: true,
    });
  }, [data.key, data.domain]);

  const randomLinkedInNonce = useMemo(() => nanoid(8), []);

  return (
    <Modal
      showModal={showAddEditLinkModal}
      setShowModal={setShowAddEditLinkModal}
      className="max-w-screen-lg"
      preventDefaultClose={homepageDemo ? false : true}
      onClose={() => {
        if (searchParams.has("newLink")) {
          queryParams({
            del: ["newLink", "newLinkDomain"],
          });
        }
      }}
    >
      <div className="scrollbar-hide grid max-h-[95vh] w-full divide-x divide-gray-100 overflow-auto md:grid-cols-2 md:overflow-hidden">
        {!homepageDemo && (
          <button
            onClick={() => {
              setShowAddEditLinkModal(false);
              if (searchParams.has("newLink")) {
                queryParams({
                  del: ["newLink"],
                });
              }
            }}
            className="group absolute right-0 top-0 z-20 m-3 hidden rounded-full p-2 text-gray-500 transition-all duration-75 hover:bg-gray-100 focus:outline-none active:bg-gray-200 md:block"
          >
            <X className="h-5 w-5" />
          </button>
        )}

        <div
          className="scrollbar-hide rounded-l-2xl md:max-h-[95vh] md:overflow-auto"
          onScroll={handleScroll}
        >
          <div className="sticky top-0 z-20 flex h-14 items-center justify-center gap-4 space-y-3 border-b border-gray-200 bg-white px-4 transition-all sm:h-24 md:px-16">
            <LinkLogo apexDomain={getApexDomain(url)} />
            <h3 className="!mt-0 max-w-sm truncate text-lg font-medium">
              {props ? `Edit ${shortLink}` : "Create a new link"}
            </h3>
          </div>

          <form
            onSubmit={async (e) => {
              e.preventDefault();
              setSaving(true);
              generateRandomKey.cancel();
              // @ts-ignore – exclude extra attributes from `data` object before sending to API
              const { user, tags, tagId, ...rest } = data;
              const bodyData = {
                ...rest,
                // Map tags to tagIds
                tagIds: tags.map(({ id }) => id),
              };
              fetch(endpoint.url, {
                method: endpoint.method,
                headers: {
                  "Content-Type": "application/json",
                },
                body: JSON.stringify(bodyData),
              }).then(async (res) => {
                if (res.status === 200) {
                  await mutate(
                    (key) =>
                      typeof key === "string" && key.startsWith("/api/links"),
                    undefined,
                    { revalidate: true },
                  );
                  const data = await res.json();
                  // copy shortlink to clipboard when adding a new link
                  if (!props) {
                    try {
                      await navigator.clipboard.writeText(data.shortLink);
                      toast.success("Copied shortlink to clipboard!");
                    } catch (e) {
                      console.error(
                        "Failed to automatically copy shortlink to clipboard.",
                        e,
                      );
                      toast.success("Successfully created link!");
                    }
                  } else {
                    toast.success("Successfully updated shortlink!");
                  }
                  setShowAddEditLinkModal(false);
                  if (pathname !== `/${slug}`) {
                    router.push(`/${slug}`);
                  }
                } else {
                  const { error } = await res.json();
                  if (error) {
                    if (error.message.includes("Upgrade to Pro")) {
                      toast.custom(() => (
                        <UpgradeRequiredToast
                          title="You've discovered a Pro feature!"
                          message={error.message}
                        />
                      ));
                    } else {
                      toast.error(error.message);
                    }
                    const message = error.message.toLowerCase();

                    if (message.includes("key") || message.includes("domain")) {
                      setKeyError(error.message);
                    } else if (message.includes("url")) {
                      setUrlError(error.message);
                    }
                  }
                }
                setSaving(false);
              });
            }}
            className="grid gap-6 bg-gray-50 pt-8"
          >
            <div className="grid gap-6 px-4 md:px-16">
              <div>
                <div className="flex items-center justify-between">
                  <div className="flex items-center space-x-2">
                    <label
                      htmlFor={`url-${randomIdx}`}
                      className="block text-sm font-medium text-gray-700"
                    >
                      Destination URL
                    </label>
                    {key === "_root" && (
                      <InfoTooltip
                        content={
                          <SimpleTooltipContent
                            title="The page your users will get redirected to when they visit your domain."
                            cta="Learn more."
                            href="https://dub.co/help/article/how-to-redirect-root-domain"
                          />
                        }
                      />
                    )}
                  </div>
                  {urlError ? (
                    <p className="text-sm text-red-600" id="key-error">
                      Invalid URL
                    </p>
                  ) : url ? (
                    <div className="animate-text-appear text-xs font-normal text-gray-500">
                      press <strong>Enter</strong> ↵ to submit
                    </div>
                  ) : null}
                </div>
                {plan === "free" && key === "_root" ? (
                  <Tooltip
                    content={
                      <TooltipContent title="You can't configure a custom landing page on a free plan." />
                    }
                  >
                    <div className="mt-2 w-full cursor-not-allowed rounded-md border border-gray-300 px-3 py-2 text-left text-sm text-gray-300 sm:max-w-md">
                      https://yourdomain.com
                    </div>
                  </Tooltip>
                ) : (
                  <div className="relative mt-1 flex rounded-md shadow-sm">
                    <input
                      name="url"
                      id={`url-${randomIdx}`}
                      required
                      placeholder={
                        domains?.find(({ slug }) => slug === domain)
                          ?.placeholder ||
                        "https://dub.co/help/article/what-is-dub"
                      }
                      value={url}
                      autoFocus={!key && !isMobile}
                      autoComplete="off"
                      onChange={(e) => {
                        setUrlError(null);
                        setData({ ...data, url: e.target.value });
                      }}
                      className={`${
                        urlError
                          ? "border-red-300 pr-10 text-red-900 placeholder-red-300 focus:border-red-500 focus:ring-red-500"
                          : "border-gray-300 text-gray-900 placeholder-gray-400 focus:border-gray-500 focus:ring-gray-500"
                      } block w-full rounded-md focus:outline-none sm:text-sm`}
                      aria-invalid="true"
                    />
                    {urlError && (
                      <div className="pointer-events-none absolute inset-y-0 right-0 flex items-center pr-3">
                        <AlertCircleFill
                          className="h-5 w-5 text-red-500"
                          aria-hidden="true"
                        />
                      </div>
                    )}
                  </div>
                )}
              </div>

              {key !== "_root" && (
                <div>
                  <div className="flex items-center justify-between">
                    <label
                      htmlFor={`key-${randomIdx}`}
                      className="block text-sm font-medium text-gray-700"
                    >
                      Short Link
                    </label>
                    {props && lockKey ? (
                      <button
                        className="flex h-6 items-center space-x-2 text-sm text-gray-500 transition-all duration-75 hover:text-black active:scale-95"
                        type="button"
                        onClick={() => {
                          window.confirm(
                            "Editing an existing short link could potentially break existing links. Are you sure you want to continue?",
                          ) && setLockKey(false);
                        }}
                      >
                        <Lock className="h-3 w-3" />
                      </button>
                    ) : (
                      <div className="flex items-center">
                        <ButtonTooltip
                          tooltipContent="Generate a random key"
                          onClick={generateRandomKey}
                          disabled={generatingRandomKey || generatingAIKey}
                          className="flex h-6 w-6 items-center justify-center rounded-md text-gray-500 transition-colors duration-75 hover:bg-gray-100 active:bg-gray-200 disabled:cursor-not-allowed"
                        >
                          {generatingRandomKey ? (
                            <LoadingCircle />
                          ) : (
                            <Random className="h-3 w-3" />
                          )}
                        </ButtonTooltip>
                        <ButtonTooltip
                          tooltipContent="Generate a key using AI"
                          onClick={generateAIKey}
                          disabled={
                            generatingRandomKey ||
                            generatingAIKey ||
                            (aiLimit && aiUsage && aiUsage >= aiLimit) ||
                            !url
                          }
                          className="flex h-6 w-6 items-center justify-center rounded-md text-gray-500 transition-colors duration-75 hover:bg-gray-100 active:bg-gray-200 disabled:cursor-not-allowed"
                        >
                          {generatingAIKey ? (
                            <LoadingCircle />
                          ) : (
                            <Magic className="h-4 w-4" />
                          )}
                        </ButtonTooltip>
                      </div>
                    )}
                  </div>
                  <div className="relative mt-1 flex rounded-md shadow-sm">
                    <div>
                      <select
                        disabled={props && lockKey}
                        value={domain}
                        onChange={(e) => {
                          setKeyError(null);
                          setData({ ...data, domain: e.target.value });
                        }}
                        className={cn(
                          "max-w-[12rem] rounded-l-md border border-r-0 border-gray-300 bg-gray-50 pl-4 pr-8 text-sm text-gray-500 focus:border-gray-300 focus:outline-none focus:ring-0",
                          props && lockKey && "cursor-not-allowed",
                          loading && "w-[6rem] text-transparent",
                        )}
                      >
                        {domains?.map(({ slug }) => (
                          <option key={slug} value={slug}>
                            {punycode(slug)}
                          </option>
                        ))}
                      </select>
                    </div>
                    <input
                      ref={keyRef}
                      type="text"
                      name="key"
                      id={`key-${randomIdx}`}
                      // allow letters, numbers, '-', '/' and emojis
                      pattern="[\p{L}\p{N}\p{Pd}\/\p{Emoji}]+"
                      onInvalid={(e) => {
                        e.currentTarget.setCustomValidity(
                          "Only letters, numbers, '-', '/', and emojis are allowed.",
                        );
                      }}
                      onBlur={(e) =>
                        e.target.value && runKeyChecks(e.target.value)
                      }
                      disabled={props && lockKey}
                      autoComplete="off"
                      className={cn(
                        "block w-full rounded-r-md border-gray-300 text-gray-900 placeholder-gray-400 focus:border-gray-500 focus:outline-none focus:ring-gray-500 sm:text-sm",
                        {
                          "border-red-300 pr-10 text-red-900 placeholder-red-300 focus:border-red-500 focus:ring-red-500":
                            keyError,
                          "border-amber-300 pr-10 text-amber-900 placeholder-amber-300 focus:border-amber-500 focus:ring-amber-500":
                            shortLink.length > 25,
                          "cursor-not-allowed border border-gray-300 bg-gray-100 text-gray-500":
                            props && lockKey,
                        },
                      )}
                      placeholder="(optional)"
                      value={punycode(key)}
                      onChange={(e) => {
                        setKeyError(null);
                        e.currentTarget.setCustomValidity("");
                        setData({
                          ...data,
                          key: e.target.value.replace(" ", "-"),
                        });
                      }}
                      aria-invalid="true"
                      aria-describedby="key-error"
                    />
                    {(keyError || shortLink.length > 25) && (
                      <Tooltip
                        content={
                          keyError || (
                            <div className="flex max-w-xs items-start space-x-2 bg-white p-4">
                              <TriangleAlert className="mt-0.5 h-4 w-4 flex-none text-amber-500" />
                              <div>
                                <p className="text-sm text-gray-700">
                                  Short links longer than 25 characters will
                                  show up differently on some platforms.
                                </p>
                                <div className="mt-2 flex items-center space-x-2">
                                  <LinkedIn className="h-4 w-4" />
                                  <p className="cursor-pointer text-sm font-semibold text-[#4783cf] hover:underline">
                                    {linkConstructor({
                                      domain: "lnkd.in",
                                      key: randomLinkedInNonce,
                                      pretty: true,
                                    })}
                                  </p>
                                </div>
                                {shortLink.length > 25 && (
                                  <div className="mt-1 flex items-center space-x-2">
                                    <Twitter className="h-4 w-4" />
                                    <p className="cursor-pointer text-sm text-[#34a2f1] hover:underline">
                                      {truncate(shortLink, 25)}
                                    </p>
                                  </div>
                                )}
                              </div>
                            </div>
                          )
                        }
                      >
                        <div className="absolute inset-y-0 right-0 flex items-center pr-3">
                          {keyError ? (
                            <AlertCircleFill
                              className="h-5 w-5 text-red-500"
                              aria-hidden="true"
                            />
                          ) : shortLink.length > 25 ? (
                            <AlertCircleFill className="h-5 w-5 text-amber-500" />
                          ) : null}
                        </div>
                      </Tooltip>
                    )}
                  </div>
                  {keyError &&
                    (keyError.includes("Upgrade to Pro") ? (
                      <p className="mt-2 text-sm text-red-600" id="key-error">
                        {keyError.split("Upgrade to Pro")[0]}
                        <span
                          className="cursor-pointer underline"
                          onClick={() =>
                            queryParams({ set: { upgrade: "pro" } })
                          }
                        >
                          Upgrade to Pro
                        </span>
                        {keyError.split("Upgrade to Pro")[1]}
                      </p>
                    ) : (
                      <p className="mt-2 text-sm text-red-600" id="key-error">
                        {keyError}
                      </p>
                    ))}
                </div>
              )}
            </div>

            {/* Divider */}
            <div className="relative pb-3 pt-5">
              <div
                className="absolute inset-0 flex items-center px-4 md:px-16"
                aria-hidden="true"
              >
                <div className="w-full border-t border-gray-300" />
              </div>
              <div className="relative flex justify-center">
                <span className="-translate-y-1 bg-gray-50 px-2 text-sm text-gray-500">
                  Optional
                </span>
              </div>
            </div>

            <div className="grid gap-5 px-4 md:px-16">
              <TagsSection {...{ props, data, setData }} />
              {betaTester && <ConversionSection {...{ data, setData }} />}
              <OGSection
                {...{ props, data, setData }}
                generatingMetatags={generatingMetatags}
              />
              <UTMSection {...{ props, data, setData }} />
              <CloakingSection {...{ data, setData }} />
              <PasswordSection {...{ props, data, setData }} />
              <ExpirationSection {...{ props, data, setData }} />
              <IOSSection {...{ props, data, setData }} />
              <AndroidSection {...{ props, data, setData }} />
              <GeoSection {...{ props, data, setData }} />
              <CommentsSection {...{ props, data, setData }} />
            </div>

            <div
              className={`${
                atBottom ? "" : "md:shadow-[0_-20px_30px_-10px_rgba(0,0,0,0.1)]"
              } z-10 bg-gray-50 px-4 py-8 transition-all md:sticky md:bottom-0 md:px-16`}
            >
              {homepageDemo ? (
                <Button
                  disabledTooltip="This is a demo link. You can't edit it."
                  text="Save changes"
                />
              ) : (
                <Button
                  disabled={saveDisabled}
                  loading={saving}
                  text={props ? "Save changes" : "Create link"}
                />
              )}
            </div>
          </form>
        </div>
        <div className="scrollbar-hide rounded-r-2xl md:max-h-[95vh] md:overflow-auto">
          <Preview
            data={data}
            setData={setData}
            generatingMetatags={generatingMetatags}
          />
        </div>
      </div>
    </Modal>
  );
}

function AddEditLinkButton({
  setShowAddEditLinkModal,
}: {
  setShowAddEditLinkModal: Dispatch<SetStateAction<boolean>>;
}) {
  const { nextPlan, exceededLinks } = useWorkspace();
  const { queryParams } = useRouterStuff();

  const onKeyDown = useCallback((e: KeyboardEvent) => {
    const target = e.target as HTMLElement;
    const existingModalBackdrop = document.getElementById("modal-backdrop");
    // only open modal with keyboard shortcut if:
    // - c is pressed
    // - user is not pressing cmd/ctrl + c
    // - user is not typing in an input or textarea
    // - there is no existing modal backdrop (i.e. no other modal is open)
    // - workspace has not exceeded links limit
    if (
      e.key.toLowerCase() === "c" &&
      !e.metaKey &&
      !e.ctrlKey &&
      target.tagName !== "INPUT" &&
      target.tagName !== "TEXTAREA" &&
      !existingModalBackdrop &&
      !exceededLinks
    ) {
      e.preventDefault(); // or else it'll show up in the input field since that's getting auto-selected
      setShowAddEditLinkModal(true);
    }
  }, []);

  // listen to paste event, and if it's a URL, open the modal and input the URL
  const handlePaste = (e: ClipboardEvent) => {
    const pastedContent = e.clipboardData?.getData("text");
    const target = e.target as HTMLElement;
    const existingModalBackdrop = document.getElementById("modal-backdrop");

    // make sure:
    // - pasted content is a valid URL
    // - user is not typing in an input or textarea
    // - there is no existing modal backdrop (i.e. no other modal is open)
    // - workspace has not exceeded links limit
    if (
      pastedContent &&
      isValidUrl(pastedContent) &&
      target.tagName !== "INPUT" &&
      target.tagName !== "TEXTAREA" &&
      !existingModalBackdrop &&
      !exceededLinks
    ) {
      setShowAddEditLinkModal(true);
    }
  };

  useEffect(() => {
    document.addEventListener("keydown", onKeyDown);
    document.addEventListener("paste", handlePaste);
    return () => {
      document.removeEventListener("keydown", onKeyDown),
        document.removeEventListener("paste", handlePaste);
    };
  }, [onKeyDown]);

  return (
    <Button
      text="Create link"
      shortcut="C"
      disabledTooltip={
        exceededLinks ? (
          <TooltipContent
            title="Your workspace has exceeded its monthly links limit. We're still collecting data on your existing links, but you need to upgrade to add more links."
            cta={`Upgrade to ${nextPlan.name}`}
            onClick={() => {
              queryParams({
                set: {
                  upgrade: nextPlan.name.toLowerCase(),
                },
              });
            }}
          />
        ) : undefined
      }
      onClick={() => setShowAddEditLinkModal(true)}
    />
  );
}

export function useAddEditLinkModal({
  props,
  duplicateProps,
  homepageDemo,
}: {
  props?: LinkWithTagsProps;
  duplicateProps?: LinkWithTagsProps;
  homepageDemo?: boolean;
} = {}) {
  const [showAddEditLinkModal, setShowAddEditLinkModal] = useState(false);

  const AddEditLinkModalCallback = useCallback(() => {
    return (
      <AddEditLinkModal
        showAddEditLinkModal={showAddEditLinkModal}
        setShowAddEditLinkModal={setShowAddEditLinkModal}
        props={props}
        duplicateProps={duplicateProps}
        homepageDemo={homepageDemo}
      />
    );
  }, [showAddEditLinkModal, setShowAddEditLinkModal]);

  const AddEditLinkButtonCallback = useCallback(() => {
    return (
      <AddEditLinkButton setShowAddEditLinkModal={setShowAddEditLinkModal} />
    );
  }, [setShowAddEditLinkModal]);

  return useMemo(
    () => ({
      showAddEditLinkModal,
      setShowAddEditLinkModal,
      AddEditLinkModal: AddEditLinkModalCallback,
      AddEditLinkButton: AddEditLinkButtonCallback,
    }),
    [
      showAddEditLinkModal,
      setShowAddEditLinkModal,
      AddEditLinkModalCallback,
      AddEditLinkButtonCallback,
    ],
  );
}<|MERGE_RESOLUTION|>--- conflicted
+++ resolved
@@ -8,11 +8,8 @@
 import {
   Button,
   ButtonTooltip,
-<<<<<<< HEAD
   InfoTooltip,
-=======
   LinkLogo,
->>>>>>> fc545e47
   LinkedIn,
   LoadingCircle,
   Magic,
