--- conflicted
+++ resolved
@@ -61,11 +61,8 @@
 import { useTargetingModal } from "./targeting-modal";
 import { useMetatags } from "./use-metatags";
 import { useUTMModal } from "./utm-modal";
-<<<<<<< HEAD
 import { UTMTemplatesButton } from "./utm-templates-button";
-=======
 import { WebhookSelect } from "./webhook-select";
->>>>>>> 38ad273c
 
 export const LinkModalContext = createContext<{
   workspaceId?: string;
