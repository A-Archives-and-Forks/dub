"use client";
/* 
  This Stats component lives in 3 different places:
  1. Project link page, e.g. app.dub.co/dub/dub.sh/github
  2. Generic Dub.co link page, e.g. app.dub.co/links/steven
  3. Public stats page, e.g. dub.co/stats/github, stey.me/stats/weathergpt

  We use the `useEndpoint()` hook to get the correct layout
*/

import { VALID_STATS_FILTERS } from "@/lib/stats";
import { fetcher } from "@dub/utils";
import { useParams, usePathname, useSearchParams } from "next/navigation";
import { createContext, useMemo } from "react";
import useSWR from "swr";
import Clicks from "./clicks";
import Devices from "./devices";
import Locations from "./locations";
import Referer from "./referer";
import Toggle from "./toggle";
import TopLinks from "./top-links";

export const StatsContext = createContext<{
  basePath: string;
  baseApiPath: string;
  domain?: string;
  key?: string;
  queryString: string;
  interval: string;
  totalClicks?: number;
}>({
  basePath: "",
  baseApiPath: "",
  domain: "",
  key: "",
  queryString: "",
  interval: "",
});

export default function Stats({ staticDomain }: { staticDomain?: string }) {
  const searchParams = useSearchParams();
  const pathname = usePathname();

  let { slug, key } = useParams() as {
    slug?: string;
    key?: string;
  };
  const domainSlug = searchParams?.get("domain");
  // key can be a path param (public stats pages) or a query param (stats pages in app)
  key = searchParams?.get("key") || key;
  const interval = searchParams?.get("interval") || "24h";

  const { basePath, domain, baseApiPath } = useMemo(() => {
    // Project link analytics page, e.g. app.dub.co/dub/analytics?domain=dub.sh&key=github
    if (slug) {
      return {
        basePath: `/${slug}/analytics`,
        baseApiPath: `/api/projects/${slug}/stats`,
        domain: domainSlug,
      };
    } else {
      // Public stats page, e.g. dub.co/stats/github, stey.me/stats/weathergpt
      return {
        basePath: `/stats/${key}`,
        baseApiPath: `/api/edge/stats`,
        domain: staticDomain,
      };
    }
<<<<<<< HEAD

    // Public stats page, e.g. dub.co/stats/github, stey.me/stats/weathergpt
    return {
      basePath: `/stats/${key}`,
      baseApiPath: `/api/analytics/edge`,
      domain: staticDomain,
    };
=======
>>>>>>> 5b20c97d
  }, [slug, pathname, staticDomain, domainSlug, key]);

  const queryString = useMemo(() => {
    const availableFilterParams = VALID_STATS_FILTERS.reduce(
      (acc, filter) => ({
        ...acc,
        ...(searchParams?.get(filter) && {
          [filter]: searchParams.get(filter),
        }),
      }),
      {},
    );
    return new URLSearchParams({
      ...(domain && { domain }),
      ...(key && { key }),
      ...availableFilterParams,
      ...(interval && { interval }),
    }).toString();
  }, [slug, domain, key, searchParams, interval]);

  const { data: totalClicks } = useSWR<number>(
    `${baseApiPath}/clicks?${queryString}`,
    fetcher,
  );

  return (
    <StatsContext.Provider
      value={{
        basePath, // basePath for the page (e.g. /stats/[key], /links/[key], /[slug]/[domain]/[key])
        baseApiPath, // baseApiPath for the API (e.g. /api/links/[key]/stats)
        queryString,
        domain: domain || undefined, // domain for the link (e.g. dub.sh, stey.me, etc.)
        key: key ? decodeURIComponent(key) : undefined, // link key (e.g. github, weathergpt, etc.)
        interval, // time interval (e.g. 24h, 7d, 30d, etc.)
        totalClicks, // total clicks for the link
      }}
    >
      <div className="bg-gray-50 py-10">
        <Toggle />
        <div className="mx-auto grid max-w-4xl gap-5">
          <Clicks />
          <div className="grid grid-cols-1 gap-5 md:grid-cols-2">
            <Locations />
            <TopLinks />
            <Devices />
            <Referer />
          </div>
        </div>
      </div>
    </StatsContext.Provider>
  );
}<|MERGE_RESOLUTION|>--- conflicted
+++ resolved
@@ -62,20 +62,10 @@
       // Public stats page, e.g. dub.co/stats/github, stey.me/stats/weathergpt
       return {
         basePath: `/stats/${key}`,
-        baseApiPath: `/api/edge/stats`,
+        baseApiPath: "/api/analytics/edge",
         domain: staticDomain,
       };
     }
-<<<<<<< HEAD
-
-    // Public stats page, e.g. dub.co/stats/github, stey.me/stats/weathergpt
-    return {
-      basePath: `/stats/${key}`,
-      baseApiPath: `/api/analytics/edge`,
-      domain: staticDomain,
-    };
-=======
->>>>>>> 5b20c97d
   }, [slug, pathname, staticDomain, domainSlug, key]);
 
   const queryString = useMemo(() => {
