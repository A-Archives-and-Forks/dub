import { Project, User } from "@dub/prisma/client";
import { type TaskContext } from "vitest";
import { z } from "zod";
import { HttpClient } from "../utils/http";
import { env, integrationTestEnv } from "./env";

interface Resources {
  user: Pick<User, "id">;
  workspace: Pick<Project, "id" | "slug" | "name">;
  apiKey: { token: string };
}

export class IntegrationHarness {
  private readonly ctx?: TaskContext;
  private env: z.infer<typeof integrationTestEnv>;
  public resources: Resources;
  public baseUrl: string;
  public http: HttpClient;

  constructor(ctx?: TaskContext) {
    this.env = env;
    this.ctx = ctx;
    this.baseUrl = this.env.E2E_BASE_URL;
    this.http = new HttpClient({
      baseUrl: `${this.baseUrl}/api`,
      headers: {
        Authorization: `Bearer ${this.env.E2E_TOKEN}`,
      },
    });
  }

  async init() {
    const user = {
      id: this.env.E2E_USER_ID,
    };

    const apiKey = {
      token: this.env.E2E_TOKEN,
    };

    const workspace = {
      id: this.env.E2E_WORKSPACE_ID,
      slug: "acme",
      name: "Acme, Inc.",
    };

    this.resources = {
      user,
      apiKey,
      workspace,
    };

    return { ...this.resources, http: this.http };
  }

  // Delete link
  public async deleteLink(id: string) {
    await this.http.delete({
      path: `/links/${id}`,
    });
  }

  // Delete tag
  public async deleteTag(id: string) {
    await this.http.delete({
      path: `/tags/${id}`,
    });
  }

  // Delete domain
  public async deleteDomain(slug: string) {
    await this.http.delete({
      path: `/domains/${slug}`,
    });
  }

<<<<<<< HEAD
  // Delete folder
  public async deleteFolder(id: string) {
    await this.http.delete({
      path: `/folders/${id}`,
=======
  // Delete customer
  public async deleteCustomer(id: string) {
    await this.http.delete({
      path: `/customers/${id}`,
>>>>>>> b61153d8
    });
  }
}<|MERGE_RESOLUTION|>--- conflicted
+++ resolved
@@ -74,17 +74,17 @@
     });
   }
 
-<<<<<<< HEAD
+  // Delete customer
+  public async deleteCustomer(id: string) {
+    await this.http.delete({
+      path: `/customers/${id}`,
+    });
+  }
+
   // Delete folder
   public async deleteFolder(id: string) {
     await this.http.delete({
       path: `/folders/${id}`,
-=======
-  // Delete customer
-  public async deleteCustomer(id: string) {
-    await this.http.delete({
-      path: `/customers/${id}`,
->>>>>>> b61153d8
     });
   }
 }