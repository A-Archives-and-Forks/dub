--- conflicted
+++ resolved
@@ -9,13 +9,12 @@
       "schedule": "0 12 * * *"
     },
     {
-<<<<<<< HEAD
+      "path": "/api/cron/cleanup",
+      "schedule": "0 */6 * * *"
+    },
+    {
       "path": "/api/cron/disposable-emails",
       "schedule": "0 12 * * 1"
-=======
-      "path": "/api/cron/cleanup",
-      "schedule": "0 */6 * * *"
->>>>>>> 106560ba
     }
   ],
   "functions": {
