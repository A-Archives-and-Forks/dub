import { get } from "@vercel/edge-config";
import { BetaFeatures } from "../types";

type BetaFeaturesRecord = Record<BetaFeatures, string[]>;

export const getFeatureFlags = async ({
  workspaceId,
  workspaceSlug,
}: {
  workspaceId?: string;
  workspaceSlug?: string;
}) => {
  if (workspaceId) {
    workspaceId = workspaceId.startsWith("ws_")
      ? workspaceId
      : `ws_${workspaceId}`;
  }

  const workspaceFeatures: Record<BetaFeatures, boolean> = {
    referrals: false,
    webhooks: false,
<<<<<<< HEAD
    linkFolders: false,
=======
    noDubLink: false,
>>>>>>> 556a8ae7
  };

  if (!process.env.NEXT_PUBLIC_IS_DUB || !process.env.EDGE_CONFIG) {
    // return all features as true if edge config is not available
    return Object.fromEntries(
      Object.entries(workspaceFeatures).map(([key, _v]) => [key, true]),
    );
  } else if (!workspaceId && !workspaceSlug) {
    return workspaceFeatures;
  }

  let betaFeatures: BetaFeaturesRecord | undefined = undefined;

  try {
    betaFeatures = await get("betaFeatures");
  } catch (e) {
    console.error(`Error getting beta features: ${e}`);
  }

  if (betaFeatures) {
    for (const [featureFlag, workspaceIdsOrSlugs] of Object.entries(
      betaFeatures,
    )) {
      if (
        (workspaceId && workspaceIdsOrSlugs.includes(workspaceId)) ||
        (workspaceSlug && workspaceIdsOrSlugs.includes(workspaceSlug))
      ) {
        workspaceFeatures[featureFlag] = true;
      }
    }
  }

  return workspaceFeatures;
};<|MERGE_RESOLUTION|>--- conflicted
+++ resolved
@@ -19,11 +19,8 @@
   const workspaceFeatures: Record<BetaFeatures, boolean> = {
     referrals: false,
     webhooks: false,
-<<<<<<< HEAD
+    noDubLink: false,
     linkFolders: false,
-=======
-    noDubLink: false,
->>>>>>> 556a8ae7
   };
 
   if (!process.env.NEXT_PUBLIC_IS_DUB || !process.env.EDGE_CONFIG) {
