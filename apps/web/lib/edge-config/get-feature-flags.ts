--- conflicted
+++ resolved
@@ -20,11 +20,8 @@
     conversions: false,
     integrations: false,
     dublink: false,
-<<<<<<< HEAD
-    webhooks: true,
-=======
+    webhooks: false,
     referrals: false,
->>>>>>> 2afb1212
   };
 
   if (!process.env.NEXT_PUBLIC_IS_DUB || !process.env.EDGE_CONFIG) {
