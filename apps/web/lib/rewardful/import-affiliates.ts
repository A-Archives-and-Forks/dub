import { prisma } from "@dub/prisma";
import { Program } from "@dub/prisma/client";
import { nanoid } from "@dub/utils";
import { bulkCreateLinks } from "../api/links";
import { createId } from "../api/utils";
import { RewardfulApi } from "./api";
import { MAX_BATCHES, rewardfulImporter } from "./importer";
import { RewardfulAffiliate } from "./types";

// Import Rewardful affiliates
export async function importAffiliates({
  programId,
  rewardId,
  page,
}: {
  programId: string;
  rewardId?: string;
  page: number;
}) {
<<<<<<< HEAD
  const { workspace, ...program } = await prisma.program.findUniqueOrThrow({
    where: {
      id: programId,
    },
    include: {
      workspace: true,
    },
  });

  const { token, userId, campaignId } = await rewardfulImporter.getCredentials(
    workspace.id,
=======
  const program = await prisma.program.findUniqueOrThrow({
    where: {
      id: programId,
    },
  });

  const { token, userId, campaignId } = await rewardfulImporter.getCredentials(
    program.workspaceId,
>>>>>>> ac0d0966
  );

  const rewardfulApi = new RewardfulApi({ token });

  let currentPage = page;
  let hasMoreAffiliates = true;
  let processedBatches = 0;

  while (hasMoreAffiliates && processedBatches < MAX_BATCHES) {
    const affiliates = await rewardfulApi.listAffiliates({
      campaignId,
      page: currentPage,
    });

    if (affiliates.length === 0) {
      hasMoreAffiliates = false;
      break;
    }

    const activeAffiliates = affiliates.filter(
      (affiliate) =>
        // only active affiliates
        affiliate.state === "active" &&
        // have more than 1 lead or joined in the last 6 months
        (affiliate.leads > 0 ||
          new Date(affiliate.created_at) >
            new Date(Date.now() - 6 * 30 * 24 * 60 * 60 * 1000)),
    );

    if (activeAffiliates.length > 0) {
      await Promise.all(
        activeAffiliates.map((affiliate) =>
          createPartnerAndLinks({
            program,
            affiliate,
            userId,
            rewardId,
          }),
        ),
      );
    }

    await new Promise((resolve) => setTimeout(resolve, 2000));
    currentPage++;
    processedBatches++;
  }

  const action = hasMoreAffiliates ? "import-affiliates" : "import-referrals";

  await rewardfulImporter.queue({
    programId: program.id,
    action,
    ...(action === "import-affiliates" && rewardId && { rewardId }),
    ...(hasMoreAffiliates ? { page: currentPage } : {}),
  });
}

// Create partner and their links
async function createPartnerAndLinks({
  program,
  affiliate,
  userId,
  rewardId,
}: {
  program: Program;
  affiliate: RewardfulAffiliate;
  userId: string;
  rewardId?: string;
}) {
  const partner = await prisma.partner.upsert({
    where: {
      email: affiliate.email,
    },
    create: {
      id: createId({ prefix: "pn_" }),
      name: `${affiliate.first_name} ${affiliate.last_name}`,
      email: affiliate.email,
    },
    update: {},
  });

  const programEnrollment = await prisma.programEnrollment.upsert({
    where: {
      partnerId_programId: {
        partnerId: partner.id,
        programId: program.id,
      },
    },
    create: {
      programId: program.id,
      partnerId: partner.id,
      status: "approved",
    },
    update: {
      status: "approved",
    },
    include: {
      links: true,
    },
  });

  if (!program.domain || !program.url) {
    console.error("Program domain or url not found", program.id);
    return;
  }

  if (programEnrollment.links.length > 0) {
    console.log("Partner already has links", partner.id);
    return;
  }

  await bulkCreateLinks({
    links: affiliate.links.map((link) => ({
      domain: program.domain!,
      key: link.token || nanoid(),
      url: program.url!,
      trackConversion: true,
      programId: program.id,
      partnerId: partner.id,
      folderId: program.defaultFolderId,
      userId,
      projectId: program.workspaceId,
    })),
  });

  if (rewardId) {
    const partnerReward = {
      programEnrollmentId: programEnrollment.id,
      rewardId,
    };

    await prisma.partnerReward.upsert({
      where: {
        programEnrollmentId_rewardId: partnerReward,
      },
      create: partnerReward,
      update: {},
    });
  }
}<|MERGE_RESOLUTION|>--- conflicted
+++ resolved
@@ -17,19 +17,6 @@
   rewardId?: string;
   page: number;
 }) {
-<<<<<<< HEAD
-  const { workspace, ...program } = await prisma.program.findUniqueOrThrow({
-    where: {
-      id: programId,
-    },
-    include: {
-      workspace: true,
-    },
-  });
-
-  const { token, userId, campaignId } = await rewardfulImporter.getCredentials(
-    workspace.id,
-=======
   const program = await prisma.program.findUniqueOrThrow({
     where: {
       id: programId,
@@ -38,7 +25,6 @@
 
   const { token, userId, campaignId } = await rewardfulImporter.getCredentials(
     program.workspaceId,
->>>>>>> ac0d0966
   );
 
   const rewardfulApi = new RewardfulApi({ token });
