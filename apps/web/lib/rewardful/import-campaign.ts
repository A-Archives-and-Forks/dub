import { prisma } from "@dub/prisma";
import { createId } from "../api/utils";
import { RewardfulApi } from "./api";
import { rewardfulImporter } from "./importer";

export async function importCampaign({ programId }: { programId: string }) {
<<<<<<< HEAD
  const { workspace } = await prisma.program.findUniqueOrThrow({
    where: {
      id: programId,
    },
    include: {
      workspace: true,
    },
  });

  const { token, campaignId } = await rewardfulImporter.getCredentials(
    workspace.id,
  );
=======
  const { defaultRewardId, workspaceId } =
    await prisma.program.findUniqueOrThrow({
      where: {
        id: programId,
      },
    });

  const { token, campaignId } =
    await rewardfulImporter.getCredentials(workspaceId);
>>>>>>> ac0d0966

  const rewardfulApi = new RewardfulApi({ token });

  const campaign = await rewardfulApi.retrieveCampaign(campaignId);

  const {
    commission_amount_cents,
    commission_percent,
    max_commission_period_months,
    reward_type,
  } = campaign;

  const reward = await prisma.reward.create({
    data: {
      id: createId({ prefix: "rw_" }),
      programId,
      event: "sale",
      maxDuration: max_commission_period_months,
      type: reward_type === "amount" ? "flat" : "percentage",
      amount:
        reward_type === "amount" ? commission_amount_cents : commission_percent,
    },
  });

  if (!defaultRewardId) {
    await prisma.program.update({
      where: {
        id: programId,
      },
      data: {
        defaultRewardId: reward.id,
      },
    });
  }

  return await rewardfulImporter.queue({
    programId,
    // we will only need to assign rewardId to affiliates
    // if it's not the defaultRewardId of the program (there's already a defaultRewardId)
    ...(defaultRewardId && { rewardId: reward.id }),
    action: "import-affiliates",
  });
}<|MERGE_RESOLUTION|>--- conflicted
+++ resolved
@@ -4,20 +4,6 @@
 import { rewardfulImporter } from "./importer";
 
 export async function importCampaign({ programId }: { programId: string }) {
-<<<<<<< HEAD
-  const { workspace } = await prisma.program.findUniqueOrThrow({
-    where: {
-      id: programId,
-    },
-    include: {
-      workspace: true,
-    },
-  });
-
-  const { token, campaignId } = await rewardfulImporter.getCredentials(
-    workspace.id,
-  );
-=======
   const { defaultRewardId, workspaceId } =
     await prisma.program.findUniqueOrThrow({
       where: {
@@ -27,7 +13,6 @@
 
   const { token, campaignId } =
     await rewardfulImporter.getCredentials(workspaceId);
->>>>>>> ac0d0966
 
   const rewardfulApi = new RewardfulApi({ token });
 
