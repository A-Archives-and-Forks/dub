import { intervals } from "@/lib/analytics/constants";
import { COUNTRIES } from "@dub/utils";
import {
  PartnerStatus,
  PayoutStatus,
  ProgramEnrollmentStatus,
  SaleStatus,
} from "@prisma/client";
import { z } from "zod";
import { CustomerSchema } from "./customers";
import { LinkSchema } from "./links";
import { getPaginationQuerySchema } from "./misc";
import { ProgramSchema } from "./programs";
import { parseDateSchema } from "./utils";

export const PARTNERS_MAX_PAGE_SIZE = 100;

export const partnersQuerySchema = z
  .object({
    status: z.nativeEnum(ProgramEnrollmentStatus).optional(),
    country: z.string().optional(),
    search: z.string().optional(),
    order: z.enum(["asc", "desc"]).default("desc"),
    sortBy: z.enum(["createdAt", "earnings"]).default("createdAt"),
    ids: z
      .union([z.string(), z.array(z.string())])
      .transform((v) => (Array.isArray(v) ? v : v.split(",")))
      .optional()
      .describe("IDs of partners to filter by."),
  })
  .merge(getPaginationQuerySchema({ pageSize: PARTNERS_MAX_PAGE_SIZE }));

export const PartnerSchema = z.object({
  id: z.string(),
  name: z.string(),
  logo: z.string().nullable(),
  bio: z.string().nullable(),
  country: z.string().nullable(),
  status: z.nativeEnum(PartnerStatus),
  dotsUserId: z.string().nullable(),
  createdAt: z.date(),
  updatedAt: z.date(),
});

<<<<<<< HEAD
export const ProgramSchema = z.object({
  id: z.string(),
  name: z.string(),
  slug: z.string(),
  logo: z.string().nullable(),
  type: z.nativeEnum(ProgramType),
  cookieLength: z.number(),
  commissionAmount: z.number(),
  commissionType: z.nativeEnum(CommissionType),
  recurringCommission: z.boolean(),
  recurringDuration: z.number().nullable(),
  recurringInterval: z.nativeEnum(CommissionInterval).nullable(),
  isLifetimeRecurring: z.boolean().nullable(),
  brandColor: z.string().nullable(),
  wordmark: z.string().nullable(),
  createdAt: z.date(),
  updatedAt: z.date(),
});

=======
>>>>>>> 5195f0be
export const ProgramEnrollmentSchema = z.object({
  partnerId: z.string(),
  programId: z.string(),
  program: ProgramSchema,
  status: z.nativeEnum(ProgramEnrollmentStatus),
  link: LinkSchema.pick({
    id: true,
    shortLink: true,
    url: true,
    clicks: true,
    leads: true,
    sales: true,
    saleAmount: true,
  }).nullable(),
});

export const EnrolledPartnerSchema = PartnerSchema.omit({
  status: true,
})
  .merge(ProgramEnrollmentSchema)
  .omit({
    program: true,
  })
  .extend({
    earnings: z.number(),
  });

export const payoutsQuerySchema = z
  .object({
    status: z.nativeEnum(PayoutStatus).optional(),
    search: z.string().optional(),
    order: z.enum(["asc", "desc"]).default("desc"),
    sortBy: z.enum(["periodStart", "total"]).default("periodStart"),
  })
  .merge(getPaginationQuerySchema({ pageSize: 100 }));

export const PayoutSchema = z.object({
  id: z.string(),
  amount: z.number(),
  fee: z.number(),
  total: z.number(),
  currency: z.string(),
  status: z.nativeEnum(PayoutStatus),
  periodStart: z.date(),
  periodEnd: z.date(),
  dotsTransferId: z.string().nullable(),
  createdAt: z.date(),
  updatedAt: z.date(),
});

export const SaleSchema = z.object({
  id: z.string(),
  amount: z.number(),
  earnings: z.number(),
  currency: z.string(),
  status: z.nativeEnum(SaleStatus),
  createdAt: z.date(),
  updatedAt: z.date(),
});

export const PayoutWithSalesSchema = PayoutSchema.and(
  z.object({
    partner: PartnerSchema,
    sales: z.array(
      SaleSchema.extend({
        customer: CustomerSchema,
      }),
    ),
  }),
);

export const getSalesQuerySchema = z
  .object({
    status: z.nativeEnum(SaleStatus).optional(),
    order: z.enum(["asc", "desc"]).default("desc"),
    sortBy: z.enum(["createdAt", "amount"]).default("createdAt"),
    interval: z.enum(intervals).default("30d"),
    start: parseDateSchema.optional(),
    end: parseDateSchema.optional(),
    customerId: z.string().optional(),
    payoutId: z.string().optional(),
    partnerId: z.string().optional(),
  })
  .merge(getPaginationQuerySchema({ pageSize: 100 }));

export const getSalesCountQuerySchema = getSalesQuerySchema.omit({
  page: true,
  pageSize: true,
  order: true,
  sortBy: true,
});

export const onboardPartnerSchema = z.object({
  name: z.string().trim().min(1).max(100),
  logo: z.string().optional(),
  country: z.enum(Object.keys(COUNTRIES) as [string, ...string[]]),
  phoneNumber: z.string().trim().min(1).max(15),
  description: z.string().max(5000).nullable(),
});<|MERGE_RESOLUTION|>--- conflicted
+++ resolved
@@ -42,28 +42,6 @@
   updatedAt: z.date(),
 });
 
-<<<<<<< HEAD
-export const ProgramSchema = z.object({
-  id: z.string(),
-  name: z.string(),
-  slug: z.string(),
-  logo: z.string().nullable(),
-  type: z.nativeEnum(ProgramType),
-  cookieLength: z.number(),
-  commissionAmount: z.number(),
-  commissionType: z.nativeEnum(CommissionType),
-  recurringCommission: z.boolean(),
-  recurringDuration: z.number().nullable(),
-  recurringInterval: z.nativeEnum(CommissionInterval).nullable(),
-  isLifetimeRecurring: z.boolean().nullable(),
-  brandColor: z.string().nullable(),
-  wordmark: z.string().nullable(),
-  createdAt: z.date(),
-  updatedAt: z.date(),
-});
-
-=======
->>>>>>> 5195f0be
 export const ProgramEnrollmentSchema = z.object({
   partnerId: z.string(),
   programId: z.string(),
