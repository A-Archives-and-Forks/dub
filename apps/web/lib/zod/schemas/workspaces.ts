import z from "@/lib/zod";
import { DEFAULT_REDIRECTS, RESERVED_SLUGS, validSlugRegex } from "@dub/utils";
import slugify from "@sindresorhus/slugify";
import { DomainSchema } from "./domains";
import { planSchema, roleSchema, uploadedImageSchema } from "./misc";

export const workspaceIdSchema = z.object({
  workspaceId: z
    .string()
    .min(1, "Workspace ID is required.")
    .describe("The ID of the workspace the link belongs to."),
});

export const WorkspaceSchema = z
  .object({
    id: z.string().describe("The unique ID of the workspace."),
    name: z.string().describe("The name of the workspace."),
    slug: z.string().describe("The slug of the workspace."),
    logo: z
      .string()
      .nullable()
      .default(null)
      .describe("The logo of the workspace."),
    inviteCode: z
      .string()
      .nullable()
      .describe("The invite code of the workspace."),

    plan: planSchema,
    stripeId: z.string().nullable().describe("The Stripe ID of the workspace."),
    billingCycleStart: z
      .number()
      .describe(
        "The date and time when the billing cycle starts for the workspace.",
      ),
    paymentFailedAt: z
      .date()
      .nullable()
      .describe("The date and time when the payment failed for the workspace."),
    stripeConnectId: z
      .string()
      .nullable()
      .describe("The Stripe Connect ID of the workspace."),
    totalLinks: z
      .number()
      .describe("The total number of links in the workspace."),
    usage: z.number().describe("The usage of the workspace."),
    usageLimit: z.number().describe("The usage limit of the workspace."),
    linksUsage: z.number().describe("The links usage of the workspace."),
    linksLimit: z.number().describe("The links limit of the workspace."),
    payoutsUsage: z
      .number()
      .describe(
        "The dollar amount of partner payouts processed in the current billing cycle (in cents).",
      ),
    payoutsLimit: z
      .number()
      .describe(
        "The max dollar amount of partner payouts that can be processed within a billing cycle (in cents).",
      ),
    payoutFee: z
      .number()
      .describe(
        "The processing fee (in decimals) for partner payouts. For card payments, an additional 0.03 is added to the fee. Learn more: https://d.to/payouts",
      ),
    domainsLimit: z.number().describe("The domains limit of the workspace."),
    tagsLimit: z.number().describe("The tags limit of the workspace."),
    foldersUsage: z.number().describe("The folders usage of the workspace."),
    foldersLimit: z.number().describe("The folders limit of the workspace."),
    groupsLimit: z.number().describe("The groups limit of the workspace."),
    usersLimit: z.number().describe("The users limit of the workspace."),
    aiUsage: z.number().describe("The AI usage of the workspace."),
    aiLimit: z.number().describe("The AI limit of the workspace."),

    conversionEnabled: z
      .boolean()
      .describe(
        "Whether the workspace has conversion tracking enabled automatically for new links (d.to/conversions).",
      ),
    dotLinkClaimed: z
      .boolean()
      .describe(
        "Whether the workspace has claimed a free .link domain. (dub.link/free)",
      ),
    createdAt: z
      .date()
      .describe("The date and time when the workspace was created."),
    users: z
      .array(
        z.object({
          role: roleSchema,
          defaultFolderId: z
            .string()
            .nullable()
            .describe(
              "The ID of the default folder for the user in the workspace.",
            ),
        }),
      )
      .describe("The role of the authenticated user in the workspace."),
    domains: z
      .array(
        DomainSchema.pick({
          slug: true,
          primary: true,
          verified: true,
        }),
      )
      .describe("The domains of the workspace."),
    flags: z
      .record(z.boolean())
      .optional()
      .describe(
        "The feature flags of the workspace, indicating which features are enabled.",
      ),
    store: z
      .record(z.any())
      .nullable()
      .describe("The miscellaneous key-value store of the workspace."),
    allowedHostnames: z
      .array(z.string())
      .nullable()
      .describe("Specifies hostnames permitted for client-side click tracking.")
      .openapi({ example: ["dub.sh"] }),
    ssoEmailDomain: z.string().nullable(),
    ssoEnforcedAt: z.date().nullable(),
  })
  .openapi({
    title: "Workspace",
  });

export const createWorkspaceSchema = z.object({
  name: z.string().min(1).max(32),
  slug: z
    .string()
    .min(3, "Slug must be at least 3 characters")
    .max(48, "Slug must be less than 48 characters")
    .transform((v) => slugify(v))
    .refine((v) => validSlugRegex.test(v), { message: "Invalid slug format" })
    .refine(
      async (v) => !(RESERVED_SLUGS.includes(v) || DEFAULT_REDIRECTS[v]),
      {
        message: "Cannot use reserved slugs",
      },
    ),
  logo: uploadedImageSchema.nullish(),
  conversionEnabled: z.boolean().optional(),
});

export const notificationTypes = z.enum([
  "linkUsageSummary",
  "domainConfigurationUpdates",
  "newPartnerSale",
  "newPartnerApplication",
  "newBountySubmitted",
  "newMessageFromPartner",
]);

export const WorkspaceSchemaExtended = WorkspaceSchema.extend({
  domains: z.array(
    WorkspaceSchema.shape.domains.element.extend({
      linkRetentionDays: z.number().nullish(),
    }),
  ),
  defaultProgramId: z.string().nullable(),
  users: z.array(
    WorkspaceSchema.shape.users.element.extend({
      workspacePreferences: z.record(z.any()).nullish(),
    }),
  ),
  publishableKey: z.string().nullable(),
<<<<<<< HEAD
  ssoEmailDomain: z.string().nullable(),
  fasterAchPayouts: z.boolean().nullable().default(false),
=======
>>>>>>> b69404d4
});

export const OnboardingUsageSchema = z.object({
  links: z.number(),
  clicks: z.number(),
  conversions: z.boolean(),
  partners: z.boolean(),
});

export const workspaceStoreKeys = z.enum([
  "onboardingUsage", // json
  "programOnboarding", // json
  "conversionsOnboarding", // boolean
  "dubPartnersPopupDismissed", // boolean
  "dotLinkOfferDismissed", // string
]);<|MERGE_RESOLUTION|>--- conflicted
+++ resolved
@@ -169,11 +169,7 @@
     }),
   ),
   publishableKey: z.string().nullable(),
-<<<<<<< HEAD
-  ssoEmailDomain: z.string().nullable(),
   fasterAchPayouts: z.boolean().nullable().default(false),
-=======
->>>>>>> b69404d4
 });
 
 export const OnboardingUsageSchema = z.object({
