import { intervals } from "@/lib/analytics/constants";
import { CommissionInterval, CommissionType } from "@prisma/client";
import { z } from "zod";
import { parseDateSchema } from "./utils";

export const createProgramSchema = z.object({
  name: z.string(),
  commissionType: z.nativeEnum(CommissionType),
  commissionAmount: z.number(),
  recurringCommission: z.boolean(),
  recurringInterval: z.nativeEnum(CommissionInterval).nullable(),
  recurringDuration: z.number().nullable(),
  isLifetimeRecurring: z.boolean().nullable(),
  cookieLength: z.number().min(1).max(180),
});

<<<<<<< HEAD
const programLanderBlockTitleSchema = z.string().optional();

export const programLanderImageBlockSchema = z.object({
  type: z.literal("image"),
  data: z.object({
    url: z.string().url(),
    alt: z.string().optional(),
    width: z.number().optional(),
    height: z.number().optional(),
  }),
});

export const programLanderTextBlockSchema = z.object({
  type: z.literal("text"),
  data: z.object({
    title: programLanderBlockTitleSchema,
    content: z.string(),
  }),
});

export const programLanderFileSchema = z.object({
  name: z.string(),
  description: z.string().optional(),
  url: z.string().url(),
});

export const programLanderFilesBlockSchema = z.object({
  type: z.literal("files"),
  data: z.object({
    title: programLanderBlockTitleSchema,
    items: z.array(programLanderFileSchema),
  }),
});

export const programLanderAccordionItemSchema = z.object({
  title: z.string(),
  content: z.string(),
});

export const programLanderAccordionBlockSchema = z.object({
  type: z.literal("accordion"),
  data: z.object({
    title: programLanderBlockTitleSchema,
    items: z.array(programLanderAccordionItemSchema),
  }),
});

export const programLanderBlockSchema = z.discriminatedUnion("type", [
  programLanderImageBlockSchema,
  programLanderTextBlockSchema,
  programLanderFilesBlockSchema,
  programLanderAccordionBlockSchema,
]);

export const programLanderSchema = z.object({
  blocks: z.array(programLanderBlockSchema),
=======
export const getProgramMetricsQuerySchema = z.object({
  interval: z.enum(intervals).default("30d"),
  start: parseDateSchema.optional(),
  end: parseDateSchema.optional(),
>>>>>>> a8f95e66
});<|MERGE_RESOLUTION|>--- conflicted
+++ resolved
@@ -14,7 +14,12 @@
   cookieLength: z.number().min(1).max(180),
 });
 
-<<<<<<< HEAD
+export const getProgramMetricsQuerySchema = z.object({
+  interval: z.enum(intervals).default("30d"),
+  start: parseDateSchema.optional(),
+  end: parseDateSchema.optional(),
+});
+
 const programLanderBlockTitleSchema = z.string().optional();
 
 export const programLanderImageBlockSchema = z.object({
@@ -71,10 +76,4 @@
 
 export const programLanderSchema = z.object({
   blocks: z.array(programLanderBlockSchema),
-=======
-export const getProgramMetricsQuerySchema = z.object({
-  interval: z.enum(intervals).default("30d"),
-  start: parseDateSchema.optional(),
-  end: parseDateSchema.optional(),
->>>>>>> a8f95e66
 });