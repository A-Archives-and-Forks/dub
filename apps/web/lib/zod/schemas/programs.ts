--- conflicted
+++ resolved
@@ -43,6 +43,23 @@
   url: z.string().nullable(),
 });
 
+export const ProgramEnrollmentSchema = z.object({
+  partnerId: z.string(),
+  programId: z.string(),
+  program: ProgramSchema,
+  status: z.nativeEnum(ProgramEnrollmentStatus),
+  link: LinkSchema.pick({
+    id: true,
+    shortLink: true,
+    url: true,
+    clicks: true,
+    leads: true,
+    sales: true,
+    saleAmount: true,
+  }).nullable(),
+  createdAt: z.date(),
+});
+
 export const getProgramMetricsQuerySchema = z.object({
   interval: z.enum(intervals).default("30d"),
   start: parseDateSchema.optional(),
@@ -55,7 +72,6 @@
   program: ProgramSchema,
 });
 
-<<<<<<< HEAD
 const programLanderBlockTitleSchema = z.string().optional();
 
 export const programLanderImageBlockSchema = z.object({
@@ -112,21 +128,4 @@
 
 export const programLanderSchema = z.object({
   blocks: z.array(programLanderBlockSchema),
-=======
-export const ProgramEnrollmentSchema = z.object({
-  partnerId: z.string(),
-  programId: z.string(),
-  program: ProgramSchema,
-  status: z.nativeEnum(ProgramEnrollmentStatus),
-  link: LinkSchema.pick({
-    id: true,
-    shortLink: true,
-    url: true,
-    clicks: true,
-    leads: true,
-    sales: true,
-    saleAmount: true,
-  }).nullable(),
-  createdAt: z.date(),
->>>>>>> b637959d
 });