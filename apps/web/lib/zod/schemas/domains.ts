--- conflicted
+++ resolved
@@ -130,16 +130,13 @@
       "Provide context to your teammates in the link creation modal by showing them an example of a link to be shortened.",
     )
     .openapi({ example: "https://dub.co/help/article/what-is-dub" }),
-<<<<<<< HEAD
-  deepLink: deepLink.nullish().describe("Deep link configuration."),
-=======
   logo: z
     .string()
     .trim()
     .nullish()
     .transform((v) => v || null)
     .describe("The logo of the domain."),
->>>>>>> 0cbb0181
+  deepLink: deepLink.nullish().describe("Deep link configuration."),
 });
 
 export const updateDomainBodySchema = createDomainBodySchema.partial();
