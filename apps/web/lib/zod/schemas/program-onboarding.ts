<<<<<<< HEAD
import { PROGRAM_ONBOARDING_PARTNERS_LIMIT } from "@/lib/partners/constants";
import {
  Category,
  PartnerLinkStructure,
  RewardStructure,
} from "@dub/prisma/client";
=======
import { PROGRAM_ONBOARDING_PARTNERS_LIMIT } from "@/lib/constants/program";
import { PartnerLinkStructure, RewardStructure } from "@dub/prisma/client";
>>>>>>> 160bfdd0
import { z } from "zod";
import { maxDurationSchema } from "./misc";
import { MAX_PROGRAM_CATEGORIES, updateProgramSchema } from "./programs";
import {
  FLAT_REWARD_AMOUNT_SCHEMA,
  PERCENTAGE_REWARD_AMOUNT_SCHEMA,
} from "./rewards";
import { parseUrlSchema } from "./utils";

// Getting started
export const programInfoSchema = z.object({
  name: z.string().max(100),
  logo: z.string(),
  categories: z
    .array(z.nativeEnum(Category))
    .min(1)
    .max(MAX_PROGRAM_CATEGORIES),
  domain: z.string(),
  url: parseUrlSchema.nullable(),
  linkStructure: z.nativeEnum(PartnerLinkStructure).default("short"),
  linkParameter: z.string().nullish(),
});

// Configure rewards
export const programRewardSchema = z.object({
  defaultRewardType: z.enum(["lead", "sale"]).default("lead"),
  type: z.nativeEnum(RewardStructure).nullish(),
  amountInCents: FLAT_REWARD_AMOUNT_SCHEMA.nullish(),
  amountInPercentage: PERCENTAGE_REWARD_AMOUNT_SCHEMA.nullish(),
  maxDuration: maxDurationSchema,
});

// Invite partners
export const programInvitePartnersSchema = z.object({
  partners: z
    .array(
      z.object({
        email: z.string().email("Please enter a valid email"),
      }),
    )
    .max(
      PROGRAM_ONBOARDING_PARTNERS_LIMIT,
      `You can only invite up to ${PROGRAM_ONBOARDING_PARTNERS_LIMIT} partners.`,
    )
    .nullable()
    .transform(
      (partners) => partners?.filter((partner) => partner.email.trim()) || null,
    ),
});

// Help and support
export const programSupportSchema = updateProgramSchema.pick({
  supportEmail: true,
  helpUrl: true,
  termsUrl: true,
});

export const onboardingStepSchema = z.enum([
  "get-started",
  "configure-reward",
  "invite-partners",
  "help-and-support",
  "create-program",
]);

export const programDataSchema = programInfoSchema
  .merge(programRewardSchema)
  .merge(programInvitePartnersSchema)
  .merge(programSupportSchema)
  .merge(
    z.object({
      lastCompletedStep: onboardingStepSchema.nullish(), // The last step that was completed
      currentStep: onboardingStepSchema.nullish(), // The current step when saving and exiting
    }),
  );

export const onboardProgramSchema = z.discriminatedUnion("step", [
  programInfoSchema.merge(
    z.object({
      step: z.literal("get-started"),
      workspaceId: z.string(),
    }),
  ),

  programRewardSchema.merge(
    z.object({
      step: z.literal("configure-reward"),
      workspaceId: z.string(),
    }),
  ),

  programInvitePartnersSchema.merge(
    z.object({
      step: z.literal("invite-partners"),
      workspaceId: z.string(),
    }),
  ),

  programSupportSchema.merge(
    z.object({
      step: z.literal("help-and-support"),
      workspaceId: z.string(),
    }),
  ),

  z.object({
    step: z.literal("create-program"),
    workspaceId: z.string(),
  }),

  programDataSchema.partial().merge(
    z.object({
      step: z.literal("save-and-exit"),
      workspaceId: z.string(),
    }),
  ),
]);

export const PROGRAM_ONBOARDING_STEPS = [
  {
    stepNumber: 1,
    label: "Getting started",
    href: "/program/new",
    step: "get-started",
  },
  {
    stepNumber: 2,
    label: "Configure rewards",
    href: "/program/new/rewards",
    step: "configure-reward",
  },
  {
    stepNumber: 3,
    label: "Invite partners",
    href: "/program/new/partners",
    step: "invite-partners",
  },
  {
    stepNumber: 4,
    label: "Help and Support",
    href: "/program/new/support",
    step: "help-and-support",
  },
  {
    stepNumber: 5,
    label: "Overview",
    href: "/program/new/overview",
    step: "create-program",
  },
] as const;<|MERGE_RESOLUTION|>--- conflicted
+++ resolved
@@ -1,17 +1,15 @@
-<<<<<<< HEAD
-import { PROGRAM_ONBOARDING_PARTNERS_LIMIT } from "@/lib/partners/constants";
+import {
+  MAX_PROGRAM_CATEGORIES,
+  PROGRAM_ONBOARDING_PARTNERS_LIMIT,
+} from "@/lib/constants/program";
 import {
   Category,
   PartnerLinkStructure,
   RewardStructure,
 } from "@dub/prisma/client";
-=======
-import { PROGRAM_ONBOARDING_PARTNERS_LIMIT } from "@/lib/constants/program";
-import { PartnerLinkStructure, RewardStructure } from "@dub/prisma/client";
->>>>>>> 160bfdd0
 import { z } from "zod";
 import { maxDurationSchema } from "./misc";
-import { MAX_PROGRAM_CATEGORIES, updateProgramSchema } from "./programs";
+import { updateProgramSchema } from "./programs";
 import {
   FLAT_REWARD_AMOUNT_SCHEMA,
   PERCENTAGE_REWARD_AMOUNT_SCHEMA,
