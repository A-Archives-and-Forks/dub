--- conflicted
+++ resolved
@@ -30,21 +30,10 @@
     interval,
     start,
     end,
-<<<<<<< HEAD
-    isDemo,
-    folderId,
-    allowedFolderIds,
-  } = params;
-
-  if (folderId) {
-    allowedFolderIds = [folderId];
-  }
-=======
     qr,
     trigger,
     isDemo,
   } = params;
->>>>>>> 4acd7a2d
 
   if (start) {
     start = new Date(start);
@@ -87,7 +76,6 @@
     offset: (params.page - 1) * params.limit,
     start: start.toISOString().replace("T", " ").replace("Z", ""),
     end: end.toISOString().replace("T", " ").replace("Z", ""),
-    folderIds: allowedFolderIds,
   });
 
   const [linksMap, customersMap] = await Promise.all([
