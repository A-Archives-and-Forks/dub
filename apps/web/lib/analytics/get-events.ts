import { prisma } from "@/lib/prisma";
import { tb } from "@/lib/tinybird";
import { Link } from "@prisma/client";
import { transformLink } from "../api/links";
import { tbDemo } from "../tinybird/demo-client";
import z from "../zod";
import { eventsFilterTB } from "../zod/schemas/analytics";
import {
  clickEventResponseSchema,
  clickEventSchema,
  clickEventSchemaTBEndpoint,
} from "../zod/schemas/clicks";
import { CustomerSchema } from "../zod/schemas/customers";
import {
  leadEventResponseSchema,
  leadEventSchemaTBEndpoint,
} from "../zod/schemas/leads";
import {
  saleEventResponseSchema,
  saleEventSchemaTBEndpoint,
} from "../zod/schemas/sales";
import { INTERVAL_DATA } from "./constants";
import { EventsFilters } from "./types";

// Fetch data for /api/events
export const getEvents = async (params: EventsFilters) => {
  let {
    event: eventType,
    workspaceId,
    interval,
    start,
    end,
    qr,
    trigger,
    isDemo,
  } = params;

  if (start) {
    start = new Date(start);
    end = end ? new Date(end) : new Date(Date.now());

    // Swap start and end if start is greater than end
    if (start > end) {
      [start, end] = [end, start];
    }
  } else {
    interval = interval ?? "24h";
    start = INTERVAL_DATA[interval].startDate;
    end = new Date(Date.now());
  }

  if (trigger) {
    if (trigger === "qr") {
      qr = true;
    } else if (trigger === "link") {
      qr = false;
    }
  }

  const pipe = (isDemo ? tbDemo : tb).buildPipe({
    pipe: "v1_events",
    parameters: eventsFilterTB,
    data:
      {
        clicks: clickEventSchemaTBEndpoint,
        leads: leadEventSchemaTBEndpoint,
        sales: saleEventSchemaTBEndpoint,
      }[eventType] ?? clickEventSchemaTBEndpoint,
  });

  const response = await pipe({
    ...params,
    eventType,
    workspaceId,
    qr,
    offset: (params.page - 1) * params.limit,
    start: start.toISOString().replace("T", " ").replace("Z", ""),
    end: end.toISOString().replace("T", " ").replace("Z", ""),
  });

  const [linksMap, customersMap] = await Promise.all([
    getLinksMap(response.data.map((d) => d.link_id)),
    getCustomersMap(
      response.data
        .map((d) => {
          if (d.event === "lead" || d.event === "sale") {
            return d.customer_id;
          }
          return null;
        })
        .filter(Boolean) as string[],
    ),
  ]);

  const events = response.data
    .map((evt) => {
      const link = linksMap[evt.link_id];
      if (!link) {
        return null;
      }

      const eventData = {
        ...evt,
        // use link domain & key from mysql instead of tinybird
        domain: link.domain,
        key: link.key,
        // timestamp is always in UTC
        timestamp: new Date(evt.timestamp + "Z"),
        click: clickEventSchema.parse({
          ...evt,
          id: evt.click_id,
          // normalize referer_url_processed to camelCase
          refererUrl: evt.referer_url_processed ?? "",
        }),
        // transformLink -> add shortLink, qrCode, workspaceId, etc.
        link: transformLink(link),
        ...(evt.event === "lead" || evt.event === "sale"
          ? {
              eventId: evt.event_id,
              eventName: evt.event_name,
              customer: customersMap[evt.customer_id] ?? {
                id: evt.customer_id,
                name: "Deleted Customer",
                email: "deleted@customer.com",
                avatar: `https://api.dicebear.com/7.x/micah/svg?seed=${evt.customer_id}`,
              },
              ...(evt.event === "sale"
                ? {
                    sale: {
                      amount: evt.saleAmount,
                      invoiceId: evt.invoice_id,
                      paymentProcessor: evt.payment_processor,
                    },
                  }
                : {}),
            }
          : {}),
      };

      if (evt.event === "click") {
        return clickEventResponseSchema.parse(eventData);
      } else if (evt.event === "lead") {
        return leadEventResponseSchema.parse(eventData);
      } else if (evt.event === "sale") {
        return saleEventResponseSchema.parse(eventData);
      }

      return eventData;
    })
    .filter((d) => d !== null);

  return events;
};

const getLinksMap = async (linkIds: string[]) => {
  const links = await prisma.link.findMany({
    where: {
      id: {
        in: linkIds,
      },
    },
  });

  return links.reduce(
    (acc, link) => {
      acc[link.id] = link;
      return acc;
    },
    {} as Record<string, Link>,
  );
};

const getCustomersMap = async (customerIds: string[]) => {
  if (customerIds.length === 0) {
    return {};
  }

  const customers = await prisma.customer.findMany({
    where: {
      id: {
        in: customerIds,
      },
    },
  });

  return customers.reduce(
    (acc, customer) => {
      acc[customer.id] = CustomerSchema.parse({
        id: customer.id,
        externalId: customer.externalId,
        name: customer.name || "",
        email: customer.email || "",
        avatar:
          customer.avatar ||
<<<<<<< HEAD
          `https://api.dicebear.com/7.x/micah/svg?seed=${customer.id}`,
        createdAt: customer.createdAt,
=======
          `https://api.dicebear.com/9.x/notionists/png?seed=${customer.id}`,
>>>>>>> 082caec0
      });
      return acc;
    },
    {} as Record<string, z.infer<typeof CustomerSchema>>,
  );
};<|MERGE_RESOLUTION|>--- conflicted
+++ resolved
@@ -192,12 +192,8 @@
         email: customer.email || "",
         avatar:
           customer.avatar ||
-<<<<<<< HEAD
-          `https://api.dicebear.com/7.x/micah/svg?seed=${customer.id}`,
+          `https://api.dicebear.com/9.x/notionists/png?seed=${customer.id}`,
         createdAt: customer.createdAt,
-=======
-          `https://api.dicebear.com/9.x/notionists/png?seed=${customer.id}`,
->>>>>>> 082caec0
       });
       return acc;
     },
