--- conflicted
+++ resolved
@@ -94,17 +94,14 @@
     eventType: event,
     workspaceId,
     tagIds,
+    folderIds: allowedFolderIds,
     qr,
     start: startDate.toISOString().replace("T", " ").replace("Z", ""),
     end: endDate.toISOString().replace("T", " ").replace("Z", ""),
     granularity,
     timezone,
-<<<<<<< HEAD
-    folderIds: allowedFolderIds,
-=======
     country,
     region,
->>>>>>> b61153d8
   });
 
   if (groupBy === "count") {
