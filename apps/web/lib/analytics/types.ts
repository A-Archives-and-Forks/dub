--- conflicted
+++ resolved
@@ -40,11 +40,8 @@
 export type EventsFilters = z.infer<typeof eventsQuerySchema> & {
   workspaceId?: string;
   isDemo?: boolean;
-<<<<<<< HEAD
+  obfuscateData?: boolean;
   allowedFolderIds?: string[];
-};
-=======
-  obfuscateData?: boolean;
 };
 
 const partnerAnalyticsSchema = analyticsQuerySchema
@@ -73,5 +70,4 @@
   })
   .partial();
 
-export type PartnerEventsFilters = z.infer<typeof partnerEventsSchema>;
->>>>>>> 556a8ae7
+export type PartnerEventsFilters = z.infer<typeof partnerEventsSchema>;