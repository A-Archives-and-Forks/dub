--- conflicted
+++ resolved
@@ -31,21 +31,15 @@
   workspaceId?: string;
   isDemo?: boolean;
   isDeprecatedClicksEndpoint?: boolean;
-<<<<<<< HEAD
   allowedFolderIds?: string[];
-=======
   programId?: string;
->>>>>>> b61153d8
 };
 
 export type EventsFilters = z.infer<typeof eventsQuerySchema> & {
   workspaceId?: string;
   isDemo?: boolean;
-<<<<<<< HEAD
   obfuscateData?: boolean;
   allowedFolderIds?: string[];
-=======
->>>>>>> b61153d8
 };
 
 const partnerAnalyticsSchema = analyticsQuerySchema
