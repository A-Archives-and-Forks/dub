--- conflicted
+++ resolved
@@ -5,10 +5,6 @@
 import useSWR from "swr";
 import { SalesCount } from "../types";
 import z from "../zod";
-<<<<<<< HEAD
-import { getProgramSalesCountQuerySchema } from "../zod/schemas/program-sales";
-=======
->>>>>>> 7c6903b6
 import useWorkspace from "./use-workspace";
 
 export default function useSalesCount(
