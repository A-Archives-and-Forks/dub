--- conflicted
+++ resolved
@@ -5,14 +5,8 @@
 import useWorkspace from "./use-workspace";
 
 export default function useGroup({
-<<<<<<< HEAD
-  slug: slugProp,
-  enabled = true,
-}: { slug?: string; enabled?: boolean } = {}) {
-=======
   groupIdOrSlug: groupIdOrSlugProp,
 }: { groupIdOrSlug?: string } = {}) {
->>>>>>> 88766cde
   const { id: workspaceId } = useWorkspace();
   const { groupSlug: groupSlugParam } = useParams<{ groupSlug: string }>();
 
@@ -23,13 +17,8 @@
     error,
     mutate: mutateGroup,
   } = useSWR<GroupProps>(
-<<<<<<< HEAD
-    workspaceId && groupSlug && enabled
-      ? `/api/groups/${groupSlug}?workspaceId=${workspaceId}`
-=======
     workspaceId && groupIdOrSlug
       ? `/api/groups/${groupIdOrSlug}?workspaceId=${workspaceId}`
->>>>>>> 88766cde
       : undefined,
     fetcher,
     {
