--- conflicted
+++ resolved
@@ -4,19 +4,11 @@
 import useSWR from "swr";
 import { z } from "zod";
 import { PayoutsCount } from "../types";
-<<<<<<< HEAD
-import { payoutCountQuerySchema } from "../zod/schemas/partners";
-import useWorkspace from "./use-workspace";
-
-export default function usePayoutsCount<T>(
-  opts?: z.infer<typeof payoutCountQuerySchema> & { ignoreParams?: boolean },
-=======
 import { payoutsCountQuerySchema } from "../zod/schemas/partners";
 import useWorkspace from "./use-workspace";
 
 export default function usePayoutsCount<T>(
   opts?: z.infer<typeof payoutsCountQuerySchema> & { ignoreParams?: boolean },
->>>>>>> 76b79b31
 ) {
   const { programId } = useParams();
   const { id: workspaceId } = useWorkspace();
