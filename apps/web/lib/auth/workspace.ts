import {
  DubApiError,
  exceededLimitError,
  handleAndReturnErrorResponse,
} from "@/lib/api/errors";
import { prisma } from "@/lib/prisma";
import { PlanProps, WorkspaceProps } from "@/lib/types";
import { ratelimit } from "@/lib/upstash";
import {
  API_DOMAIN,
  DUB_WORKSPACE_ID,
  getSearchParams,
  isDubDomain,
} from "@dub/utils";
import {
  Link as LinkProps,
  RestrictedToken,
  Token,
  User,
} from "@prisma/client";
import { waitUntil } from "@vercel/functions";
<<<<<<< HEAD
import { Scope, scopes as allScopes, roleToScopes } from "../api/tokens/scopes";
=======
import { isBetaTester } from "../edge-config";
>>>>>>> fc545e47
import { hashToken } from "./hash-token";
import { Session, getSession } from "./utils";

type TokenFound = (RestrictedToken & { user: User }) | (Token & { user: User });

interface WithWorkspaceHandler {
  ({
    req,
    params,
    searchParams,
    headers,
    session,
    workspace,
    domain,
    link,
    scopes,
  }: {
    req: Request;
    params: Record<string, string>;
    searchParams: Record<string, string>;
    headers?: Record<string, string>;
    session: Session;
    workspace: WorkspaceProps;
    domain: string;
    link?: LinkProps;
    scopes: Scope[];
  }): Promise<Response>;
}

export const withWorkspace = (
  handler: WithWorkspaceHandler,
  {
    requiredPlan = [
      "free",
      "pro",
      "business",
      "business plus",
      "business max",
      "business extra",
      "enterprise",
    ], // if the action needs a specific plan
    requiredRole = ["owner", "member"],
    needNotExceededClicks, // if the action needs the user to not have exceeded their clicks usage
    needNotExceededLinks, // if the action needs the user to not have exceeded their links usage
    allowAnonymous, // special case for /api/links (POST /api/links) – allow no session
    allowSelf, // special case for removing yourself from a workspace
    skipLinkChecks, // special case for /api/links/exists – skip link checks
    domainChecks, // if the action needs to check if the domain belongs to the workspace
    betaFeature, // if the action is a beta feature
  }: {
    requiredPlan?: Array<PlanProps>;
    requiredRole?: Array<"owner" | "member">;
    needNotExceededClicks?: boolean;
    needNotExceededLinks?: boolean;
    allowAnonymous?: boolean;
    allowSelf?: boolean;
    skipLinkChecks?: boolean;
    domainChecks?: boolean;
    betaFeature?: boolean;
  } = {},
) => {
  return async (
    req: Request,
    { params = {} }: { params: Record<string, string> | undefined },
  ) => {
    const searchParams = getSearchParams(req.url);

    let apiKey: string | undefined = undefined;
    let headers = {};

    try {
      const authorizationHeader = req.headers.get("Authorization");
      if (authorizationHeader) {
        if (!authorizationHeader.includes("Bearer ")) {
          throw new DubApiError({
            code: "bad_request",
            message:
              "Misconfigured authorization header. Did you forget to add 'Bearer '? Learn more: https://d.to/auth",
          });
        }
        apiKey = authorizationHeader.replace("Bearer ", "");
      }

      const domain = params?.domain || searchParams.domain;
      const key = searchParams.key;
      const linkId =
        params?.linkId ||
        searchParams.linkId ||
        searchParams.externalId ||
        undefined;

      let session: Session | undefined;
      let workspaceId: string | undefined;
      let workspaceSlug: string | undefined;
      let scopes: Scope[] = [];

      const idOrSlug =
        params?.idOrSlug ||
        searchParams.workspaceId ||
        params?.slug ||
        searchParams.projectSlug;

      // if there's no workspace ID or slug
      if (!idOrSlug) {
        // for /api/links (POST /api/links) – allow no session (but warn if user provides apiKey)
        if (allowAnonymous && !apiKey) {
          // @ts-expect-error
          return await handler({
            req,
            params,
            searchParams,
            headers,
          });
        } else {
          throw new DubApiError({
            code: "not_found",
            message:
              "Workspace id not found. Did you forget to include a `workspaceId` query parameter? Learn more: https://d.to/id",
          });
        }
      }

      if (idOrSlug.startsWith("ws_")) {
        workspaceId = idOrSlug.replace("ws_", "");
      } else {
        workspaceSlug = idOrSlug;
      }

      if (apiKey) {
        const isRestrictedToken = apiKey.startsWith("dub_");
        const hashedKey = await hashToken(apiKey);

        const token: TokenFound = await (
          prisma[isRestrictedToken ? "restrictedToken" : "token"] as any
        ).findUnique({
          where: {
            hashedKey,
          },
          select: {
            ...(isRestrictedToken && { scopes: true }),
            user: {
              select: {
                id: true,
                name: true,
                email: true,
                isMachine: true,
              },
            },
          },
        });

        if (!token || !token.user) {
          throw new DubApiError({
            code: "unauthorized",
            message: "Unauthorized: Invalid API key.",
          });
        }

        const { success, limit, reset, remaining } = await ratelimit(
          600,
          "1 m",
        ).limit(apiKey);
        headers = {
          "Retry-After": reset.toString(),
          "X-RateLimit-Limit": limit.toString(),
          "X-RateLimit-Remaining": remaining.toString(),
          "X-RateLimit-Reset": reset.toString(),
        };

        if (!success) {
          throw new DubApiError({
            code: "rate_limit_exceeded",
            message: "Too many requests.",
          });
        }
        waitUntil(
          prisma.token.update({
            where: {
              hashedKey,
            },
            data: {
              lastUsed: new Date(),
            },
          }),
        );

        // @ts-ignore
        scopes = isRestrictedToken ? token.scopes.split(" ") : allScopes;

        session = {
          user: {
            id: token.user.id,
            name: token.user.name || "",
            email: token.user.email || "",
            isMachine: token.user.isMachine,
          },
        };
      } else {
        session = await getSession();
        if (!session?.user?.id) {
          throw new DubApiError({
            code: "unauthorized",
            message: "Unauthorized: Login required.",
          });
        }
      }

      let [workspace, link] = (await Promise.all([
        prisma.project.findUnique({
          where: {
            id: workspaceId || undefined,
            slug: workspaceSlug || undefined,
          },
          include: {
            users: {
              where: {
                userId: session.user.id,
              },
              select: {
                role: true,
              },
            },
            domains: {
              select: {
                slug: true,
                primary: true,
              },
            },
          },
        }),
        linkId
          ? prisma.link.findUnique({
              where: {
                ...(linkId.startsWith("ext_") && workspaceId
                  ? {
                      projectId_externalId: {
                        projectId: workspaceId,
                        externalId: linkId.replace("ext_", ""),
                      },
                    }
                  : { id: linkId }),
              },
            })
          : domain &&
            key &&
            (key === "_root"
              ? prisma.domain.findUnique({
                  where: {
                    slug: domain,
                  },
                })
              : prisma.link.findUnique({
                  where: {
                    domain_key: {
                      domain,
                      key,
                    },
                  },
                })),
      ])) as [WorkspaceProps, LinkProps | undefined];

      if (!workspace || !workspace.users) {
        // workspace doesn't exist
        throw new DubApiError({
          code: "not_found",
          message: "Workspace not found.",
        });
      }

<<<<<<< HEAD
      // For session requests, find the scopes based on the user's role
      if (!apiKey) {
        scopes = roleToScopes[workspace.users[0].role];
=======
      // beta feature checks
      if (betaFeature) {
        const betaTester = await isBetaTester(workspace.id);
        if (!betaTester) {
          throw new DubApiError({
            code: "forbidden",
            message: "Unauthorized: Beta feature.",
          });
        }
>>>>>>> fc545e47
      }

      // edge case where linkId is an externalId and workspaceId was not provided (they must've used projectSlug instead)
      // in this case, we need to try fetching the link again
      if (linkId && linkId.startsWith("ext_") && !link && !workspaceId) {
        link = (await prisma.link.findUnique({
          where: {
            projectId_externalId: {
              projectId: workspace.id,
              externalId: linkId.replace("ext_", ""),
            },
          },
        })) as LinkProps;
      }

      // if domain is defined:
      // - it's a dub domain and domainChecks is required, check if the user is part of the dub workspace
      // - it's a custom domain, check if the domain belongs to the workspace
      if (domain) {
        if (isDubDomain(domain)) {
          if (domainChecks && workspace.id !== DUB_WORKSPACE_ID) {
            throw new DubApiError({
              code: "forbidden",
              message: "Domain does not belong to workspace.",
            });
          }
        } else if (!workspace.domains.find((d) => d.slug === domain)) {
          throw new DubApiError({
            code: "forbidden",
            message: "Domain does not belong to workspace.",
          });
        }
      }

      // workspace exists but user is not part of it
      if (workspace.users.length === 0) {
        const pendingInvites = await prisma.projectInvite.findUnique({
          where: {
            email_projectId: {
              email: session.user.email,
              projectId: workspace.id,
            },
          },
          select: {
            expires: true,
          },
        });
        if (!pendingInvites) {
          throw new DubApiError({
            code: "not_found",
            message: "Workspace not found.",
          });
        } else if (pendingInvites.expires < new Date()) {
          throw new DubApiError({
            code: "invite_expired",
            message: "Workspace invite expired.",
          });
        } else {
          throw new DubApiError({
            code: "invite_pending",
            message: "Workspace invite pending.",
          });
        }
      }

      // workspace role checks
      // if (
      //   !requiredRole.includes(workspace.users[0].role) &&
      //   !(allowSelf && searchParams.userId === session.user.id)
      // ) {
      //   throw new DubApiError({
      //     code: "forbidden",
      //     message: "Unauthorized: Insufficient permissions.",
      //   });
      // }

      // clicks usage overage checks
      if (needNotExceededClicks && workspace.usage > workspace.usageLimit) {
        throw new DubApiError({
          code: "forbidden",
          message: exceededLimitError({
            plan: workspace.plan,
            limit: workspace.usageLimit,
            type: "clicks",
          }),
        });
      }

      // links usage overage checks
      if (
        needNotExceededLinks &&
        workspace.linksUsage > workspace.linksLimit &&
        (workspace.plan === "free" || workspace.plan === "pro")
      ) {
        throw new DubApiError({
          code: "forbidden",
          message: exceededLimitError({
            plan: workspace.plan,
            limit: workspace.linksLimit,
            type: "links",
          }),
        });
      }

      // plan checks
      if (!requiredPlan.includes(workspace.plan)) {
        throw new DubApiError({
          code: "forbidden",
          message: "Unauthorized: Need higher plan.",
        });
      }

      // analytics API checks
      const url = new URL(req.url || "", API_DOMAIN);
      if (
        workspace.plan === "free" &&
        apiKey &&
        url.pathname.includes("/analytics")
      ) {
        throw new DubApiError({
          code: "forbidden",
          message: "Analytics API is only available on paid plans.",
        });
      }

      // link checks (if linkId or domain and key are provided)
      if ((linkId || (domain && key && key !== "_root")) && !skipLinkChecks) {
        // special case for getting domain by ID
        // TODO: refactor domains to use the same logic as links
        if (!link && searchParams.checkDomain === "true") {
          const domain = await prisma.domain.findUnique({
            where: {
              id: linkId,
            },
          });
          if (domain) {
            link = {
              ...domain,
              domain: domain.slug,
              key: "_root",
              url: domain.target || "",
            } as unknown as LinkProps;
          }
        }

        // make sure the link is owned by the workspace
        if (!link || link.projectId !== workspace?.id) {
          throw new DubApiError({
            code: "not_found",
            message: "Link not found.",
          });
        }
      }

      return await handler({
        req,
        params,
        searchParams,
        headers,
        session,
        workspace,
        domain,
        link,
        scopes,
      });
    } catch (error) {
      return handleAndReturnErrorResponse(error, headers);
    }
  };
};<|MERGE_RESOLUTION|>--- conflicted
+++ resolved
@@ -19,11 +19,8 @@
   User,
 } from "@prisma/client";
 import { waitUntil } from "@vercel/functions";
-<<<<<<< HEAD
 import { Scope, scopes as allScopes, roleToScopes } from "../api/tokens/scopes";
-=======
 import { isBetaTester } from "../edge-config";
->>>>>>> fc545e47
 import { hashToken } from "./hash-token";
 import { Session, getSession } from "./utils";
 
@@ -293,11 +290,6 @@
         });
       }
 
-<<<<<<< HEAD
-      // For session requests, find the scopes based on the user's role
-      if (!apiKey) {
-        scopes = roleToScopes[workspace.users[0].role];
-=======
       // beta feature checks
       if (betaFeature) {
         const betaTester = await isBetaTester(workspace.id);
@@ -307,7 +299,11 @@
             message: "Unauthorized: Beta feature.",
           });
         }
->>>>>>> fc545e47
+      }
+
+      // For session requests, find the scopes based on the user's role
+      if (!apiKey) {
+        scopes = roleToScopes[workspace.users[0].role];
       }
 
       // edge case where linkId is an externalId and workspaceId was not provided (they must've used projectSlug instead)
