--- conflicted
+++ resolved
@@ -12,12 +12,7 @@
 import { waitUntil } from "@vercel/functions";
 import { exceededLimitError } from "../api/errors";
 import { PlanProps, WorkspaceProps } from "../types";
-<<<<<<< HEAD
-import { ratelimit } from "../upstash";
 import { Session, getSession } from "./utils";
-=======
-import { Session, getSession, hashToken } from "./utils";
->>>>>>> 9ca1719d
 
 interface WithWorkspaceHandler {
   ({
