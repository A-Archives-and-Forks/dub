--- conflicted
+++ resolved
@@ -1,605 +1,5 @@
-<<<<<<< HEAD
-import { DubApiError, handleAndReturnErrorResponse } from "@/lib/api/errors";
-import prisma from "@/lib/prisma";
-import {
-  API_DOMAIN,
-  DUB_WORKSPACE_ID,
-  getSearchParams,
-  isDubDomain,
-} from "@dub/utils";
-import { Link as LinkProps } from "@prisma/client";
-import { createHash } from "crypto";
-import { getServerSession } from "next-auth/next";
-import { exceededLimitError } from "../api/errors";
-import { PlanProps, WorkspaceProps } from "../types";
-import { ratelimit } from "../upstash";
-import { authOptions } from "./options";
-
-export interface Session {
-  user: {
-    email: string;
-    id: string;
-    name: string;
-    image?: string;
-  };
-}
-
-export const getSession = async () => {
-  return getServerSession(authOptions) as Promise<Session>;
-};
-
-export const hashToken = (
-  token: string,
-  {
-    noSecret = false,
-  }: {
-    noSecret?: boolean;
-  } = {},
-) => {
-  return createHash("sha256")
-    .update(`${token}${noSecret ? "" : process.env.NEXTAUTH_SECRET}`)
-    .digest("hex");
-};
-
-interface WithAuthHandler {
-  ({
-    req,
-    params,
-    searchParams,
-    headers,
-    session,
-    workspace,
-    domain,
-    link,
-  }: {
-    req: Request;
-    params: Record<string, string>;
-    searchParams: Record<string, string>;
-    headers?: Record<string, string>;
-    session: Session;
-    workspace: WorkspaceProps;
-    domain: string;
-    link?: LinkProps;
-  }): Promise<Response>;
-}
-
-export const withAuth = (
-  handler: WithAuthHandler,
-  {
-    requiredPlan = [
-      "free",
-      "pro",
-      "business",
-      "business plus",
-      "business max",
-      "business extra",
-      "enterprise",
-    ], // if the action needs a specific plan
-    requiredRole = ["owner", "member"],
-    needNotExceededClicks, // if the action needs the user to not have exceeded their clicks usage
-    needNotExceededLinks, // if the action needs the user to not have exceeded their links usage
-    allowAnonymous, // special case for /api/links (POST /api/links) – allow no session
-    allowSelf, // special case for removing yourself from a workspace
-    skipLinkChecks, // special case for /api/links/exists – skip link checks
-    domainChecks,
-  }: {
-    requiredPlan?: Array<PlanProps>;
-    requiredRole?: Array<"owner" | "member">;
-    needNotExceededClicks?: boolean;
-    needNotExceededLinks?: boolean;
-    allowAnonymous?: boolean;
-    allowSelf?: boolean;
-    skipLinkChecks?: boolean;
-    domainChecks?: boolean;
-  } = {},
-) => {
-  return async (
-    req: Request,
-    { params }: { params: Record<string, string> | undefined },
-  ) => {
-    const searchParams = getSearchParams(req.url);
-    const { linkId } = params || {};
-
-    let apiKey: string | undefined = undefined;
-
-    const authorizationHeader = req.headers.get("Authorization");
-    if (authorizationHeader) {
-      if (!authorizationHeader.includes("Bearer ")) {
-        return new Response(
-          "Misconfigured authorization header. Did you forget to add 'Bearer '? Learn more: https://d.to/auth ",
-          {
-            status: 400,
-          },
-        );
-      }
-      apiKey = authorizationHeader.replace("Bearer ", "");
-    }
-
-    const domain = params?.domain || searchParams.domain;
-    const key = searchParams.key;
-
-    let session: Session | undefined;
-    let headers = {};
-    let id: string | undefined;
-    let slug: string | undefined;
-
-    const idOrSlug =
-      params?.idOrSlug ||
-      searchParams.workspaceId ||
-      params?.slug ||
-      searchParams.projectSlug;
-
-    try {
-      // if there's no workspace ID or slug
-      if (!idOrSlug) {
-        // for /api/links (POST /api/links) – allow no session (but warn if user provides apiKey)
-        if (allowAnonymous && !apiKey) {
-          // @ts-expect-error
-          return await handler({
-            req,
-            params: params || {},
-            searchParams,
-            headers,
-          });
-        } else {
-          throw new DubApiError({
-            code: "not_found",
-            message:
-              "Workspace id not found. Did you forget to include a `workspaceId` query parameter? Learn more: https://d.to/id",
-          });
-        }
-      }
-
-      if (idOrSlug.startsWith("ws_")) {
-        id = idOrSlug.replace("ws_", "");
-      } else {
-        slug = idOrSlug;
-      }
-
-      if (apiKey) {
-        const hashedKey = hashToken(apiKey, {
-          noSecret: true,
-        });
-
-        const user = await prisma.user.findFirst({
-          where: {
-            tokens: {
-              some: {
-                hashedKey,
-              },
-            },
-          },
-          select: {
-            id: true,
-            name: true,
-            email: true,
-          },
-        });
-        if (!user) {
-          throw new DubApiError({
-            code: "unauthorized",
-            message: "Unauthorized: Invalid API key.",
-          });
-        }
-
-        const { success, limit, reset, remaining } = await ratelimit(
-          10,
-          "1 s",
-        ).limit(apiKey);
-
-        headers = {
-          "Retry-After": reset.toString(),
-          "X-RateLimit-Limit": limit.toString(),
-          "X-RateLimit-Remaining": remaining.toString(),
-          "X-RateLimit-Reset": reset.toString(),
-        };
-
-        if (!success) {
-          throw new DubApiError({
-            code: "rate_limit_exceeded",
-            message: "Too many requests.",
-          });
-        }
-        await prisma.token.update({
-          where: {
-            hashedKey,
-          },
-          data: {
-            lastUsed: new Date(),
-          },
-        });
-        session = {
-          user: {
-            id: user.id,
-            name: user.name || "",
-            email: user.email || "",
-          },
-        };
-      } else {
-        session = await getSession();
-        if (!session?.user?.id) {
-          throw new DubApiError({
-            code: "unauthorized",
-            message: "Unauthorized: Login required.",
-          });
-        }
-      }
-
-      let [workspace, link] = (await Promise.all([
-        prisma.project.findUnique({
-          where: {
-            id: id || undefined,
-            slug: slug || undefined,
-          },
-          select: {
-            id: true,
-            name: true,
-            slug: true,
-            logo: true,
-            usage: true,
-            usageLimit: true,
-            aiUsage: true,
-            aiLimit: true,
-            linksUsage: true,
-            linksLimit: true,
-            domainsLimit: true,
-            tagsLimit: true,
-            usersLimit: true,
-            plan: true,
-            stripeId: true,
-            billingCycleStart: true,
-            createdAt: true,
-            users: {
-              where: {
-                userId: session.user.id,
-              },
-              select: {
-                role: true,
-              },
-            },
-            domains: {
-              select: {
-                slug: true,
-                primary: true,
-              },
-            },
-            inviteCode: true,
-          },
-        }),
-        linkId
-          ? prisma.link.findUnique({
-              where: {
-                id: linkId,
-              },
-            })
-          : domain &&
-            key &&
-            (key === "_root"
-              ? prisma.domain.findUnique({
-                  where: {
-                    slug: domain,
-                  },
-                })
-              : prisma.link.findUnique({
-                  where: {
-                    domain_key: {
-                      domain,
-                      key,
-                    },
-                  },
-                })),
-      ])) as [WorkspaceProps, LinkProps | undefined];
-
-      if (!workspace || !workspace.users) {
-        // workspace doesn't exist
-        throw new DubApiError({
-          code: "not_found",
-          message: "Workspace not found.",
-        });
-      }
-
-      // if domain is defined:
-      // - it's a dub domain and domainChecks is required, check if the user is part of the dub workspace
-      // - it's a custom domain, check if the domain belongs to the workspace
-      if (domain) {
-        if (isDubDomain(domain)) {
-          if (domainChecks && workspace.id !== DUB_WORKSPACE_ID) {
-            throw new DubApiError({
-              code: "forbidden",
-              message: "Domain does not belong to workspace.",
-            });
-          }
-        } else if (!workspace.domains.find((d) => d.slug === domain)) {
-          throw new DubApiError({
-            code: "forbidden",
-            message: "Domain does not belong to workspace.",
-          });
-        }
-      }
-
-      // workspace exists but user is not part of it
-      if (workspace.users.length === 0) {
-        const pendingInvites = await prisma.projectInvite.findUnique({
-          where: {
-            email_projectId: {
-              email: session.user.email,
-              projectId: workspace.id,
-            },
-          },
-          select: {
-            expires: true,
-          },
-        });
-        if (!pendingInvites) {
-          throw new DubApiError({
-            code: "not_found",
-            message: "Workspace not found.",
-          });
-        } else if (pendingInvites.expires < new Date()) {
-          throw new DubApiError({
-            code: "invite_expired",
-            message: "Workspace invite expired.",
-          });
-        } else {
-          throw new DubApiError({
-            code: "invite_pending",
-            message: "Workspace invite pending.",
-          });
-        }
-      }
-
-      // workspace role checks
-      if (
-        !requiredRole.includes(workspace.users[0].role) &&
-        !(allowSelf && searchParams.userId === session.user.id)
-      ) {
-        throw new DubApiError({
-          code: "forbidden",
-          message: "Unauthorized: Insufficient permissions.",
-        });
-      }
-
-      // clicks usage overage checks
-      if (needNotExceededClicks && workspace.usage > workspace.usageLimit) {
-        throw new DubApiError({
-          code: "forbidden",
-          message: exceededLimitError({
-            plan: workspace.plan,
-            limit: workspace.usageLimit,
-            type: "clicks",
-          }),
-        });
-      }
-
-      // links usage overage checks
-      if (
-        needNotExceededLinks &&
-        workspace.linksUsage > workspace.linksLimit &&
-        (workspace.plan === "free" || workspace.plan === "pro")
-      ) {
-        throw new DubApiError({
-          code: "forbidden",
-          message: exceededLimitError({
-            plan: workspace.plan,
-            limit: workspace.linksLimit,
-            type: "links",
-          }),
-        });
-      }
-
-      // plan checks
-      if (!requiredPlan.includes(workspace.plan)) {
-        throw new DubApiError({
-          code: "forbidden",
-          message: "Unauthorized: Need higher plan.",
-        });
-      }
-
-      // analytics API checks
-      const url = new URL(req.url || "", API_DOMAIN);
-      if (
-        workspace.plan === "free" &&
-        apiKey &&
-        url.pathname.includes("/analytics")
-      ) {
-        throw new DubApiError({
-          code: "forbidden",
-          message: "Analytics API is only available on paid plans.",
-        });
-      }
-
-      // link checks (if linkId or domain and key are provided)
-      if ((linkId || (domain && key && key !== "_root")) && !skipLinkChecks) {
-        // special case for getting domain by ID
-        // TODO: refactor domains to use the same logic as links
-        if (!link && searchParams.checkDomain === "true") {
-          const domain = await prisma.domain.findUnique({
-            where: {
-              id: linkId,
-            },
-          });
-          if (domain) {
-            link = {
-              ...domain,
-              domain: domain.slug,
-              key: "_root",
-              url: domain.target || "",
-            } as unknown as LinkProps;
-          }
-        }
-
-        // make sure the link is owned by the workspace
-        if (!link || link.projectId !== workspace?.id) {
-          throw new DubApiError({
-            code: "not_found",
-            message: "Link not found.",
-          });
-        }
-      }
-
-      return await handler({
-        req,
-        params: params || {},
-        searchParams,
-        headers,
-        session,
-        workspace,
-        domain,
-        link,
-      });
-    } catch (error) {
-      return handleAndReturnErrorResponse(error);
-    }
-  };
-};
-
-interface WithSessionHandler {
-  ({
-    req,
-    params,
-    searchParams,
-    session,
-  }: {
-    req: Request;
-    params: Record<string, string>;
-    searchParams: Record<string, string>;
-    session: Session;
-  }): Promise<Response>;
-}
-
-export const withSession =
-  (handler: WithSessionHandler) =>
-  async (req: Request, { params }: { params: Record<string, string> }) => {
-    try {
-      let session: Session | undefined;
-      let headers = {};
-
-      const authorizationHeader = req.headers.get("Authorization");
-      if (authorizationHeader) {
-        if (!authorizationHeader.includes("Bearer ")) {
-          throw new DubApiError({
-            code: "bad_request",
-            message:
-              "Misconfigured authorization header. Did you forget to add 'Bearer '? Learn more: https://d.to/auth",
-          });
-        }
-        const apiKey = authorizationHeader.replace("Bearer ", "");
-
-        const hashedKey = hashToken(apiKey, {
-          noSecret: true,
-        });
-
-        const user = await prisma.user.findFirst({
-          where: {
-            tokens: {
-              some: {
-                hashedKey,
-              },
-            },
-          },
-          select: {
-            id: true,
-            name: true,
-            email: true,
-          },
-        });
-        if (!user) {
-          throw new DubApiError({
-            code: "unauthorized",
-            message: "Unauthorized: Invalid API key.",
-          });
-        }
-
-        const { success, limit, reset, remaining } = await ratelimit(
-          10,
-          "1 s",
-        ).limit(apiKey);
-
-        headers = {
-          "Retry-After": reset.toString(),
-          "X-RateLimit-Limit": limit.toString(),
-          "X-RateLimit-Remaining": remaining.toString(),
-          "X-RateLimit-Reset": reset.toString(),
-        };
-
-        if (!success) {
-          return new Response("Too many requests.", {
-            status: 429,
-            headers,
-          });
-        }
-        await prisma.token.update({
-          where: {
-            hashedKey,
-          },
-          data: {
-            lastUsed: new Date(),
-          },
-        });
-        session = {
-          user: {
-            id: user.id,
-            name: user.name || "",
-            email: user.email || "",
-          },
-        };
-      } else {
-        session = await getSession();
-        if (!session?.user.id) {
-          throw new DubApiError({
-            code: "unauthorized",
-            message: "Unauthorized: Login required.",
-          });
-        }
-      }
-
-      const searchParams = getSearchParams(req.url);
-      return await handler({ req, params, searchParams, session });
-    } catch (error) {
-      return handleAndReturnErrorResponse(error);
-    }
-  };
-
-// Internal use only (for admin portal)
-interface WithAdminHandler {
-  ({
-    req,
-    params,
-    searchParams,
-  }: {
-    req: Request;
-    params: Record<string, string>;
-    searchParams: Record<string, string>;
-  }): Promise<Response>;
-}
-
-export const withAdmin =
-  (handler: WithAdminHandler) =>
-  async (req: Request, { params }: { params: Record<string, string> }) => {
-    const session = await getSession();
-    if (!session?.user) {
-      return new Response("Unauthorized: Login required.", { status: 401 });
-    }
-
-    const response = await prisma.projectUsers.findUnique({
-      where: {
-        userId_projectId: {
-          userId: session.user.id,
-          projectId: DUB_WORKSPACE_ID,
-        },
-      },
-    });
-    if (!response) {
-      return new Response("Unauthorized: Not an admin.", { status: 401 });
-    }
-
-    const searchParams = getSearchParams(req.url);
-    return handler({ req, params, searchParams });
-  };
-=======
 export * from "./admin";
 export * from "./options";
 export * from "./session";
 export * from "./utils";
-export * from "./workspace";
->>>>>>> 92518368
+export * from "./workspace";