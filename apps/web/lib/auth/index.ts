--- conflicted
+++ resolved
@@ -230,24 +230,13 @@
                 role: true,
               },
             },
-<<<<<<< HEAD
             domains: {
               select: {
                 slug: true,
                 primary: true,
               },
-=======
-          },
-          inviteCode: true,
-          metadata: true,
-        },
-      }),
-      linkId
-        ? prisma.link.findUnique({
-            where: {
-              id: linkId,
->>>>>>> a4f82bcd
             },
+            inviteCode: true,
             metadata: true,
           },
         }),
