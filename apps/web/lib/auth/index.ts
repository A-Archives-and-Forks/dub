--- conflicted
+++ resolved
@@ -5,14 +5,9 @@
 import { createHash } from "crypto";
 import { getServerSession } from "next-auth/next";
 import { exceededLimitError } from "../api/errors";
-<<<<<<< HEAD
-import { isAdmin } from "app/admin.dub.co/actions";
-import { DubApiError, handleAndReturnErrorResponse } from "../errors";
-=======
 import { PlanProps, ProjectProps } from "../types";
 import { ratelimit } from "../upstash";
 import { authOptions } from "./options";
->>>>>>> 77c2d079
 
 export interface Session {
   user: {
@@ -96,120 +91,113 @@
     let session: Session | undefined;
     let headers = {};
 
-    try {
-      // if there's no projectSlug defined
-      if (!slug) {
-        if (allowAnonymous) {
-          // @ts-expect-error
-          return handler({
-            req,
-            params: params || {},
-            searchParams,
-            headers,
-          });
-        } else {
-          throw new DubApiError({
-            code: "not_found",
-            message:
-              "Project slug not found. Did you forget to include a `projectSlug` query parameter?",
-          });
-        }
-      }
-
-      const authorizationHeader = req.headers.get("Authorization");
-      if (authorizationHeader) {
-        if (!authorizationHeader.includes("Bearer ")) {
-          throw new DubApiError({
-            code: "bad_request",
-            message:
-              "Misconfigured authorization header. Did you forget to add 'Bearer '? Learn more: https://dub.sh/auth",
-          });
-        }
-        const apiKey = authorizationHeader.replace("Bearer ", "");
-
-        const url = new URL(req.url || "", API_DOMAIN);
-
-        if (url.pathname.includes("/stats")) {
-          throw new DubApiError({
-            code: "forbidden",
-            message: "API access is not available for stats yet.",
-          });
-        }
-
-        const hashedKey = hashToken(apiKey, {
-          noSecret: true,
-        });
-
-        const user = await prisma.user.findFirst({
-          where: {
-            tokens: {
-              some: {
-                hashedKey,
-              },
+    // if there's no projectSlug defined
+    if (!slug) {
+      if (allowAnonymous) {
+        // @ts-expect-error
+        return handler({
+          req,
+          params: params || {},
+          searchParams,
+          headers,
+        });
+      } else {
+        return new Response(
+          "Project slug not found. Did you forget to include a `projectSlug` query parameter?",
+          {
+            status: 400,
+          },
+        );
+      }
+    }
+
+    const authorizationHeader = req.headers.get("Authorization");
+    if (authorizationHeader) {
+      if (!authorizationHeader.includes("Bearer ")) {
+        return new Response(
+          "Misconfigured authorization header. Did you forget to add 'Bearer '? Learn more: https://dub.sh/auth ",
+          {
+            status: 400,
+          },
+        );
+      }
+      const apiKey = authorizationHeader.replace("Bearer ", "");
+
+      const url = new URL(req.url || "", API_DOMAIN);
+
+      if (url.pathname.includes("/stats")) {
+        return new Response("API access is not available for stats yet.", {
+          status: 403,
+        });
+      }
+
+      const hashedKey = hashToken(apiKey, {
+        noSecret: true,
+      });
+
+      const user = await prisma.user.findFirst({
+        where: {
+          tokens: {
+            some: {
+              hashedKey,
             },
           },
-          select: {
-            id: true,
-            name: true,
-            email: true,
-          },
-        });
-        if (!user) {
-          throw new DubApiError({
-            code: "unauthorized",
-            message: "Unauthorized: Invalid API key.",
-          });
-        }
-
-        const { success, limit, reset, remaining } = await ratelimit(
-          10,
-          "1 s",
-        ).limit(apiKey);
-
-        headers = {
-          "Retry-After": reset.toString(),
-          "X-RateLimit-Limit": limit.toString(),
-          "X-RateLimit-Remaining": remaining.toString(),
-          "X-RateLimit-Reset": reset.toString(),
-        };
-
-        if (!success) {
-          throw new DubApiError({
-            code: "rate_limit_exceeded",
-            message: "Too many requests.",
-          });
-        }
-        await prisma.token.update({
-          where: {
-            hashedKey,
-          },
-          data: {
-            lastUsed: new Date(),
-          },
-        });
-        session = {
-          user: {
-            id: user.id,
-            name: user.name || "",
-            email: user.email || "",
-          },
-        };
-      } else {
-        session = await getSession();
-        if (!session?.user?.id) {
-          throw new DubApiError({
-            code: "unauthorized",
-            message: "Unauthorized: Login required.",
-          });
-        }
-      }
-
-<<<<<<< HEAD
-      const [project, link] = (await Promise.all([
-        prisma.project.findUnique({
-          where: {
-            slug,
-=======
+        },
+        select: {
+          id: true,
+          name: true,
+          email: true,
+        },
+      });
+      if (!user) {
+        return new Response("Unauthorized: Invalid API key.", {
+          status: 401,
+        });
+      }
+
+      const { success, limit, reset, remaining } = await ratelimit(
+        10,
+        "1 s",
+      ).limit(apiKey);
+
+      headers = {
+        "Retry-After": reset.toString(),
+        "X-RateLimit-Limit": limit.toString(),
+        "X-RateLimit-Remaining": remaining.toString(),
+        "X-RateLimit-Reset": reset.toString(),
+      };
+
+      if (!success) {
+        return new Response("Too many requests.", {
+          status: 429,
+          headers,
+        });
+      }
+      await prisma.token.update({
+        where: {
+          hashedKey,
+        },
+        data: {
+          lastUsed: new Date(),
+        },
+      });
+      session = {
+        user: {
+          id: user.id,
+          name: user.name || "",
+          email: user.email || "",
+        },
+      };
+    } else {
+      session = await getSession();
+      if (!session?.user?.id) {
+        return new Response("Unauthorized: Login required.", {
+          status: 401,
+          headers,
+        });
+      }
+    }
+
     let [project, link] = (await Promise.all([
       prisma.project.findUnique({
         where: {
@@ -238,41 +226,21 @@
             select: {
               role: true,
             },
->>>>>>> 77c2d079
-          },
-          select: {
-            id: true,
-            name: true,
-            slug: true,
-            logo: true,
-            usage: true,
-            usageLimit: true,
-            linksUsage: true,
-            linksLimit: true,
-            domainsLimit: true,
-            tagsLimit: true,
-            usersLimit: true,
-            plan: true,
-            stripeId: true,
-            billingCycleStart: true,
-            createdAt: true,
-            users: {
-              where: {
-                userId: session.user.id,
-              },
-              select: {
-                role: true,
-              },
+          },
+          domains: {
+            select: {
+              slug: true,
+              primary: true,
             },
-<<<<<<< HEAD
-            domains: {
-              select: {
-                slug: true,
-                primary: true,
-              },
+          },
+          metadata: true,
+        },
+      }),
+      linkId
+        ? prisma.link.findUnique({
+            where: {
+              id: linkId,
             },
-            metadata: true,
-=======
           })
         : domain &&
           key &&
@@ -319,126 +287,84 @@
           email_projectId: {
             email: session.user.email,
             projectId: project.id,
->>>>>>> 77c2d079
-          },
+          },
+        },
+        select: {
+          expires: true,
+        },
+      });
+      if (!pendingInvites) {
+        return new Response("Project not found.", {
+          status: 404,
+          headers,
+        });
+      } else if (pendingInvites.expires < new Date()) {
+        return new Response("Project invite expired.", {
+          status: 410,
+          headers,
+        });
+      } else {
+        return new Response("Project invite pending.", {
+          status: 409,
+          headers,
+        });
+      }
+    }
+
+    // project role checks
+    if (
+      !requiredRole.includes(project.users[0].role) &&
+      !(allowSelf && searchParams.userId === session.user.id)
+    ) {
+      return new Response("Unauthorized: Insufficient permissions.", {
+        status: 403,
+        headers,
+      });
+    }
+
+    // clicks usage overage checks
+    if (needNotExceededClicks && project.usage > project.usageLimit) {
+      return new Response(
+        exceededLimitError({
+          plan: project.plan,
+          limit: project.usageLimit,
+          type: "clicks",
         }),
-        linkId
-          ? prisma.link.findUnique({
-              where: {
-                id: linkId,
-              },
-            })
-          : domain && key && key !== "_root"
-          ? prisma.link.findUnique({
-              where: {
-                domain_key: {
-                  domain,
-                  key,
-                },
-              },
-            })
-          : undefined,
-      ])) as [ProjectProps, LinkProps | undefined];
-
-      if (!project || !project.users) {
-        // project doesn't exist
-        throw new DubApiError({
-          code: "not_found",
-          message: "Project not found.",
-        });
-      }
-
-      // prevent unauthorized access to domains that don't belong to the project
-      if (
-        domain &&
-        !isDubDomain(domain) &&
-        !project.domains.find((d) => d.slug === domain)
-      ) {
-        throw new DubApiError({
-          code: "forbidden",
-          message: "Domain does not belong to project.",
-        });
-      }
-
-      // project exists but user is not part of it
-      if (project.users.length === 0) {
-        const pendingInvites = await prisma.projectInvite.findUnique({
-          where: {
-            email_projectId: {
-              email: session.user.email,
-              projectId: project.id,
-            },
-          },
-          select: {
-            expires: true,
-          },
-        });
-        if (!pendingInvites) {
-          throw new DubApiError({
-            code: "not_found",
-            message: "Project not found.",
-          });
-        } else if (pendingInvites.expires < new Date()) {
-          throw new DubApiError({
-            code: "invite_expired",
-            message: "Project invite expired.",
-          });
-        } else {
-          throw new DubApiError({
-            code: "invite_pending",
-            message: "Project invite pending.",
-          });
-        }
-      }
-
-      // project role checks
-      if (
-        !requiredRole.includes(project.users[0].role) &&
-        !(allowSelf && searchParams.userId === session.user.id)
-      ) {
-        throw new DubApiError({
-          code: "forbidden",
-          message: "Unauthorized: Insufficient permissions.",
-        });
-      }
-
-      // clicks usage overage checks
-      if (needNotExceededClicks && project.usage > project.usageLimit) {
-        throw new DubApiError({
-          code: "forbidden",
-          message: exceededLimitError({
-            plan: project.plan,
-            limit: project.usageLimit,
-            type: "clicks",
-          }),
-        });
-      }
-
-      // links usage overage checks
-      if (
-        needNotExceededLinks &&
-        project.linksUsage > project.linksLimit &&
-        (project.plan === "free" || project.plan === "pro")
-      ) {
-        throw new DubApiError({
-          code: "forbidden",
-          message: exceededLimitError({
-            plan: project.plan,
-            limit: project.linksLimit,
-            type: "links",
-          }),
-        });
-      }
-
-      // plan checks
-      if (!requiredPlan.includes(project.plan)) {
-        // return res.status(403).end("Unauthorized: Need higher plan.");
-
-<<<<<<< HEAD
-        throw new DubApiError({
-          code: "forbidden",
-          message: "Unauthorized: Need higher plan.",
-=======
+        {
+          status: 403,
+          headers,
+        },
+      );
+    }
+
+    // links usage overage checks
+    if (
+      needNotExceededLinks &&
+      project.linksUsage > project.linksLimit &&
+      (project.plan === "free" || project.plan === "pro")
+    ) {
+      return new Response(
+        exceededLimitError({
+          plan: project.plan,
+          limit: project.linksLimit,
+          type: "links",
+        }),
+        {
+          status: 403,
+          headers,
+        },
+      );
+    }
+
+    // plan checks
+    if (!requiredPlan.includes(project.plan)) {
+      // return res.status(403).end("Unauthorized: Need higher plan.");
+      return new Response("Unauthorized: Need higher plan.", {
+        status: 403,
+        headers,
+      });
+    }
+
     // link checks (if linkId or domain and key are provided)
     if ((linkId || (domain && key && key !== "_root")) && !skipLinkChecks) {
       // special case for getting domain by ID
@@ -448,7 +374,6 @@
           where: {
             id: linkId,
           },
->>>>>>> 77c2d079
         });
         if (domain) {
           link = {
@@ -460,47 +385,25 @@
         }
       }
 
-<<<<<<< HEAD
-      // link checks (if linkId or domain and key are provided)
-      if ((linkId || (domain && key && key !== "_root")) && !skipLinkChecks) {
-        // if link doesn't exist
-        if (!link) {
-          throw new DubApiError({
-            code: "not_found",
-            message: "Link not found.",
-          });
-        }
-
-        // make sure the link is owned by the project
-        if (link.projectId !== project?.id) {
-          throw new DubApiError({
-            code: "not_found",
-            message: "Link not found.",
-          });
-        }
-=======
       // make sure the link is owned by the project
       if (!link || link.projectId !== project?.id) {
         return new Response("Link not found.", {
           status: 404,
           headers,
         });
->>>>>>> 77c2d079
-      }
-
-      return handler({
-        req,
-        params: params || {},
-        searchParams,
-        headers,
-        session,
-        project,
-        domain,
-        link,
-      });
-    } catch (err) {
-      return handleAndReturnErrorResponse(err);
-    }
+      }
+    }
+
+    return handler({
+      req,
+      params: params || {},
+      searchParams,
+      headers,
+      session,
+      project,
+      domain,
+      link,
+    });
   };
 
 interface WithSessionHandler {
