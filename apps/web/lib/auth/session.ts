--- conflicted
+++ resolved
@@ -1,17 +1,10 @@
 import { DubApiError, handleAndReturnErrorResponse } from "@/lib/api/errors";
-<<<<<<< HEAD
 import { prisma } from "@/lib/prisma";
-import { getSearchParams } from "@dub/utils";
-import { ratelimit } from "../upstash";
-import { hashToken } from "./hash-token";
-import { Session, getSession } from "./utils";
-=======
-import prisma from "@/lib/prisma";
 import { ratelimit } from "@/lib/upstash";
 import { getSearchParams } from "@dub/utils";
 import { waitUntil } from "@vercel/functions";
-import { Session, getSession, hashToken } from "./utils";
->>>>>>> a3c3d864
+import { hashToken } from "./hash-token";
+import { Session, getSession } from "./utils";
 
 interface WithSessionHandler {
   ({
