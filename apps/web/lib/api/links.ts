import {
  isBlacklistedDomain,
  isBlacklistedKey,
  isReservedKey,
  isReservedUsername,
} from "@/lib/edge-config";
import prisma from "@/lib/prisma";
import { formatRedisLink, redis } from "@/lib/upstash";
import {
  createLinkBodySchema,
  getLinksCountQuerySchema,
  getLinksQuerySchema,
} from "@/lib/zod/schemas/links";
import {
  DEFAULT_REDIRECTS,
  DUB_DOMAINS,
  SHORT_DOMAIN,
  getDomainWithoutWWW,
  getParamsFromURL,
  getUrlFromString,
  isDubDomain,
  linkConstructor,
  truncate,
  validKeyRegex,
} from "@dub/utils";
import { Prisma } from "@prisma/client";
import cloudinary from "cloudinary";
import { checkIfKeyExists, getRandomKey } from "../planetscale";
import { recordLink } from "../tinybird";
import {
  LinkProps,
  LinkWithTagIdsProps,
  LinkWithTagsProps,
  ProjectProps,
  RedisLinkProps,
  TagProps,
} from "../types";
import z from "../zod";

const includeTags = {
  tags: {
    include: {
      tag: {
        select: {
          id: true,
          name: true,
          color: true,
        },
      },
    },
  },
};

export async function getLinksForProject({
  projectId,
  domain,
  tagId,
  tagIds,
  tagNames,
  search,
  sort = "createdAt",
  page,
  userId,
  showArchived,
  withTags,
}: Omit<z.infer<typeof getLinksQuerySchema>, "projectSlug"> & {
  projectId: string;
}) {
  const combinedTagIds = combineTagIds({ tagId, tagIds });

  const links = await prisma.link.findMany({
    where: {
      projectId,
      archived: showArchived ? undefined : false,
      ...(domain && { domain }),
      ...(search && {
        OR: [
          {
            key: { contains: search },
          },
          {
            url: { contains: search },
          },
        ],
      }),
      ...(withTags && {
        tags: {
          some: {},
        },
      }),
      ...(combinedTagIds.length > 0
        ? {
            tags: { some: { tagId: { in: combinedTagIds } } },
          }
        : tagNames
          ? {
              tags: {
                some: {
                  tag: {
                    name: {
                      in: tagNames,
                    },
                  },
                },
              },
            }
          : {}),
      ...(userId && { userId }),
    },
    include: {
      user: true,
      ...includeTags,
    },
    orderBy: {
      [sort]: "desc",
    },
    take: 100,
    ...(page && {
      skip: (page - 1) * 100,
    }),
  });

  return links.map((link) => {
    const shortLink = linkConstructor({
      domain: link.domain,
      key: link.key,
    });
<<<<<<< HEAD
    const tags = link.tags.map(({ tag }) => tag);
=======

    const tags = link.tags.map(({ tag }) => tag);

>>>>>>> bfc0d2fc
    return {
      ...link,
      tagId: tags?.[0]?.id ?? null, // backwards compatibility
      tags,
      shortLink,
      qrCode: `https://api.dub.co/qr?url=${shortLink}`,
    };
  });
}

export async function getLinksCount({
  searchParams,
  projectId,
  userId,
}: {
  searchParams: z.infer<typeof getLinksCountQuerySchema>;
  projectId: string;
  userId?: string | null;
}) {
  const { groupBy, search, domain, tagId, tagIds, showArchived, withTags } =
    searchParams;

  const combinedTagIds = combineTagIds({ tagId, tagIds });

  const linksWhere = {
    projectId,
    archived: showArchived ? undefined : false,
    ...(userId && { userId }),
    ...(search && {
      OR: [
        {
          key: { contains: search },
        },
        {
          url: { contains: search },
        },
      ],
    }),
    // when filtering by domain, only filter by domain if the filter group is not "Domains"
    ...(domain &&
      groupBy !== "domain" && {
        domain,
      }),
  };

  if (groupBy === "tagId") {
    return await prisma.linkTag.groupBy({
      by: ["tagId"],
      where: {
        link: linksWhere,
      },
      _count: true,
      orderBy: {
        _count: {
          tagId: "desc",
        },
      },
    });
  } else {
    const where = {
      ...linksWhere,
      ...(withTags && {
        tags: {
          some: {},
        },
      }),
      ...(combinedTagIds.length > 0 && {
        tags: {
          some: {
            tagId: {
              in: tagIds,
            },
          },
        },
      }),
    };

    if (groupBy === "domain") {
      return await prisma.link.groupBy({
        by: [groupBy],
        where,
        _count: true,
        orderBy: {
          _count: {
            [groupBy]: "desc",
          },
        },
      });
    } else {
      return await prisma.link.count({
        where,
      });
    }
  }
}

export async function keyChecks({
  domain,
  key,
  project,
}: {
  domain: string;
  key: string;
  project?: ProjectProps;
}) {
  const link = await checkIfKeyExists(domain, key);
  if (link) {
    return {
      error: "Duplicate key: This short link already exists.",
      code: "conflict",
    };
  }

  if (isDubDomain(domain) && process.env.NEXT_PUBLIC_IS_DUB) {
    if (domain === SHORT_DOMAIN) {
      if (DEFAULT_REDIRECTS[key] || (await isReservedKey(key))) {
        return {
          error: "Duplicate key: This short link already exists.",
          code: "conflict",
        };
      }
      if (await isBlacklistedKey(key)) {
        return {
          error: "Invalid key.",
          code: "unprocessable_entity",
        };
      }
    }

    if (key.length <= 3 && (!project || project.plan === "free")) {
      return {
        error: `You can only use keys that are 3 characters or less on a Pro plan and above. Upgrade to Pro to register a ${key.length}-character key.`,
        code: "forbidden",
      };
    }
    if (
      (await isReservedUsername(key)) &&
      (!project || project.plan === "free")
    ) {
      return {
        error:
          "This is a premium key. You can only use this key on a Pro plan and above. Upgrade to Pro to register this key.",
        code: "forbidden",
      };
    }
  }
  return {
    error: null,
  };
}

export function processKey(key: string) {
  if (!validKeyRegex.test(key)) {
    return null;
  }
  // remove all leading and trailing slashes from key
  key = key.replace(/^\/+|\/+$/g, "");
  if (key.length === 0) {
    return null;
  }
  // replace all special characters
  key = key.normalize("NFD").replace(/[\u0300-\u036f]/g, "");

  return key;
}

export async function processLink({
  payload,
  project,
  userId,
  bulk = false,
  skipKeyChecks = false, // only skip when key doesn't change (e.g. when editing a link)
}: {
  payload: z.infer<typeof createLinkBodySchema>;
  project?: ProjectProps;
  userId?: string;
  bulk?: boolean;
  skipKeyChecks?: boolean;
}) {
  let {
    domain,
    key,
    url,
    image,
    proxy,
    password,
    rewrite,
    expiresAt,
    ios,
    android,
    geo,
    tagNames,
  } = payload;

  const tagIds = combineTagIds(payload);

  // url checks
  if (!url) {
    return {
      link: payload,
      error: "Missing destination url.",
      code: "bad_request",
    };
  }
  const processedUrl = getUrlFromString(url);
  if (!processedUrl) {
    return {
      link: payload,
      error: "Invalid destination url.",
      code: "unprocessable_entity",
    };
  }

  // free plan restrictions
  if (!project || project.plan === "free") {
    if (proxy || password || rewrite || expiresAt || ios || android || geo) {
      return {
        link: payload,
        error:
          "You can only use custom social media cards, password-protection, link cloaking, link expiration, device and geo targeting on a Pro plan and above. Upgrade to Pro to use these features.",
        code: "forbidden",
      };
    }
  }

  // if domain is not defined, set it to the project's primary domain
  if (!domain) {
    domain = project?.domains?.find((d) => d.primary)?.slug || SHORT_DOMAIN;
  }

  // checks for default short domain
  if (domain === SHORT_DOMAIN) {
    const domainBlacklisted = await isBlacklistedDomain(url);
    if (domainBlacklisted) {
      return {
        link: payload,
        error: "Invalid url.",
        code: "unprocessable_entity",
      };
    }

    // checks for other Dub-owned domains (chatg.pt, spti.fi, etc.)
  } else if (isDubDomain(domain)) {
    // coerce type with ! cause we already checked if it exists
    const { allowedHostnames } = DUB_DOMAINS.find((d) => d.slug === domain)!;
    const urlDomain = getDomainWithoutWWW(url) || "";
    if (!allowedHostnames.includes(urlDomain)) {
      return {
        link: payload,
        error: `Invalid url. You can only use ${domain} short links for URLs starting with ${allowedHostnames
          .map((d) => `\`${d}\``)
          .join(", ")}.`,
        code: "unprocessable_entity",
      };
    }

    // else, check if the domain belongs to the project
  } else if (!project?.domains?.find((d) => d.slug === domain)) {
    return {
      link: payload,
      error: "Domain does not belong to project.",
      code: "forbidden",
    };
  }

  if (!key) {
    key = await getRandomKey(domain, payload["prefix"]);
  } else if (!skipKeyChecks) {
    const processedKey = processKey(key);
    if (!processedKey) {
      return {
        link: payload,
        error: "Invalid key.",
        code: "unprocessable_entity",
      };
    }
    key = processedKey;

    const response = await keyChecks({ domain, key, project });
    if (response.error) {
      return {
        link: payload,
        ...response,
      };
    }
  }

  if (bulk) {
    if (image) {
      return {
        link: payload,
        error: "You cannot set custom social cards with bulk link creation.",
        code: "unprocessable_entity",
      };
    }
    if (rewrite) {
      return {
        link: payload,
        error: "You cannot use link cloaking with bulk link creation.",
        code: "unprocessable_entity",
      };
    }

    // only perform tag validity checks if:
    // - not bulk creation (we do that check separately in the route itself)
    // - tagIds are present
  } else if (tagIds.length > 0) {
    const tags = await prisma.tag.findMany({
      select: {
        id: true,
      },
      where: {
        projectId: project?.id,
        id: { in: tagIds },
      },
    });

    if (tags.length !== tagIds.length) {
      return {
        link: payload,
        error:
          "Invalid tagIds detected: " +
          tagIds
            .filter(
              (tagId) => tags.find(({ id }) => tagId === id) === undefined,
            )
            .join(", "),
        code: "unprocessable_entity",
      };
    }
  } else if (tagNames && tagNames.length > 0) {
    const tags = await prisma.tag.findMany({
      select: {
        name: true,
      },
      where: {
        projectId: project?.id,
        name: { in: tagNames },
      },
    });

    if (tags.length !== tagNames.length) {
      return {
        link: payload,
        error:
          "Invalid tagNames detected: " +
          tagNames
            .filter(
              (tagName) =>
                tags.find(({ name }) => tagName === name) === undefined,
            )
            .join(", "),
        status: 422,
      };
    }
  }

  // custom social media image checks
  const uploadedImage = image && image.startsWith("data:image") ? true : false;
  if (uploadedImage && !process.env.CLOUDINARY_URL) {
    return {
      link: payload,
      error: "Missing Cloudinary environment variable.",
      code: "bad_request",
    };
  }

  // expire date checks
  if (expiresAt) {
    const date = new Date(expiresAt);
    if (isNaN(date.getTime())) {
      return {
        link: payload,
        error: "Invalid expiry date. Expiry date must be in ISO-8601 format.",
        code: "unprocessable_entity",
      };
    }
    // check if expiresAt is in the future
    if (new Date(expiresAt) < new Date()) {
      return {
        link: payload,
        error: "Expiry date must be in the future.",
        code: "unprocessable_entity",
      };
    }
  }

  // remove polyfill attributes from payload
  delete payload["shortLink"];
  delete payload["qrCode"];
  delete payload["prefix"];

  return {
    link: {
      ...payload,
      domain,
      key,
      url: processedUrl,
      // make sure projectId is set to the current project
      projectId: project?.id || null,
      // if userId is passed, set it (we don't change the userId if it's already set, e.g. when editing a link)
      ...(userId && {
        userId,
      }),
    },
    error: null,
  };
}

export function combineTagIds({
  tagId,
  tagIds,
}: {
  tagId?: string | null;
  tagIds?: string[];
}): string[] {
  // Use tagIds if present, fall back to tagId
  if (tagIds && Array.isArray(tagIds) && tagIds.length > 0) {
    return tagIds;
  }
  return tagId ? [tagId] : [];
}

export async function addLink(link: LinkWithTagIdsProps) {
  let { domain, key, url, expiresAt, title, description, image, proxy, geo } =
    link;
  const uploadedImage = image && image.startsWith("data:image") ? true : false;

  const combinedTagIds = combineTagIds(link);

  const { utm_source, utm_medium, utm_campaign, utm_term, utm_content } =
    getParamsFromURL(url);

  if (proxy && image && uploadedImage) {
    const { secure_url } = await cloudinary.v2.uploader.upload(image, {
      public_id: key,
      folder: domain,
      overwrite: true,
      invalidate: true,
    });
    image = secure_url;
  }

  const { tagId, tagIds, ...rest } = link;

  const response = await prisma.link.create({
    data: {
      ...rest,
      key,
      title: truncate(title || "", 120),
      description: truncate(description || "", 240),
      image,
      utm_source,
      utm_medium,
      utm_campaign,
      utm_term,
      utm_content,
      expiresAt: expiresAt ? new Date(expiresAt) : null,
      geo: geo || Prisma.JsonNull,
      ...(combinedTagIds.length > 0 && {
        tags: {
          createMany: {
            data: combinedTagIds.map((tagId) => ({ tagId })),
          },
        },
      }),
    },
    include: includeTags,
  });

  const shortLink = linkConstructor({
    domain: response.domain,
    key: response.key,
  });
  const tags = response.tags.map(({ tag }) => tag);
  return {
    ...response,
    tagId: tags?.[0]?.id ?? null, // backwards compatibility
<<<<<<< HEAD
    tags: response.tags.map(({ tag }) => tag),
=======
    tags,
>>>>>>> bfc0d2fc
    shortLink,
    qrCode: `https://api.dub.co/qr?url=${shortLink}`,
  };
}

export async function bulkCreateLinks({
  links,
}: {
  links: LinkWithTagIdsProps[];
}) {
  if (links.length === 0) return [];

<<<<<<< HEAD
  let createdLinks: LinkWithTagsProps[] = [];
  let linkTags: { tagId: string; linkId: string }[] = [];

  if (skipPrismaCreate) {
    createdLinks = links as unknown as LinkWithTagsProps[];
  } else {
    await prisma.link.createMany({
      data: links.map(({ tagId, tagIds, ...link }) => {
        const { utm_source, utm_medium, utm_campaign, utm_term, utm_content } =
          getParamsFromURL(link.url);
=======
  // create links via $transaction (because Prisma doesn't support nested createMany)
  // ref: https://github.com/prisma/prisma/issues/8131#issuecomment-997667070
  const createdLinks = await prisma.$transaction(
    links.map(({ tagId, tagIds, ...link }) => {
      const { utm_source, utm_medium, utm_campaign, utm_term, utm_content } =
        getParamsFromURL(link.url);

      const combinedTagIds = combineTagIds({ tagId, tagIds });
>>>>>>> bfc0d2fc

      return prisma.link.create({
        data: {
          ...link,
          title: truncate(link.title, 120),
          description: truncate(link.description, 240),
          utm_source,
          utm_medium,
          utm_campaign,
          utm_term,
          utm_content,
          expiresAt: link.expiresAt ? new Date(link.expiresAt) : null,
          geo: link.geo || undefined,
          ...(combinedTagIds.length > 0 && {
            tags: {
              createMany: {
                data: combinedTagIds.map((tagId) => ({ tagId })),
              },
            },
          }),
        },
        include: {
          tags: {
            select: {
              tagId: true,
              tag: {
                select: {
                  id: true,
                  name: true,
                  color: true,
                },
              },
            },
          },
<<<<<<< HEAD
          include: includeTags,
        });
        if (!data) return null;
        // combine tagIds for creation later
        const combinedTagIds = combineTagIds({ tagId, tagIds });
        linkTags.push(
          ...combinedTagIds.map((tagId) => ({ tagId, linkId: data.id })),
        );
        return {
          ...data,
          tags: data.tags.map(({ tag }) => tag),
        };
      }),
    )) as (LinkProps & { tags: TagProps[] })[];
  }
=======
        },
      });
    }),
  );

  await propagateBulkLinkChanges(createdLinks);

  return createdLinks.map((link) => {
    const shortLink = linkConstructor({
      domain: link.domain,
      key: link.key,
    });
    const tags = link.tags.map(({ tag }) => tag);
    return {
      ...link,
      shortLink,
      tagId: tags?.[0]?.id ?? null, // backwards compatibility
      tags,
      qrCode: `https://api.dub.co/qr?url=${shortLink}`,
    };
  });
}
>>>>>>> bfc0d2fc

export async function propagateBulkLinkChanges(
  links: (LinkProps & { tags: { tagId: string }[] })[],
) {
  const pipeline = redis.pipeline();

  // split links into domains for better write effeciency in Redis
  const linksByDomain: Record<string, Record<string, RedisLinkProps>> = {};

<<<<<<< HEAD
  const [validTags, ..._rest] = await Promise.all([
    prisma.tag.findMany({
      where: {
        id: {
          in: linkTags.map(({ tagId }) => tagId),
        },
      },
      select: {
        id: true,
        name: true,
        color: true,
      },
    }),
    ...createdLinks.map(async (link) => {
=======
  await Promise.all(
    links.map(async (link) => {
>>>>>>> bfc0d2fc
      const { domain, key } = link;

      if (!linksByDomain[domain]) {
        linksByDomain[domain] = {};
      }
      // this technically will be a synchronous function since isIframeable won't be run for bulk link creation
      const formattedLink = await formatRedisLink(link);
      linksByDomain[domain][key.toLowerCase()] = formattedLink;

      // record link in Tinybird
      await recordLink({ link });
    }),
  );

  Object.entries(linksByDomain).forEach(([domain, links]) => {
    pipeline.hset(domain, links);
  });

  const validLinkTags = linkTags.filter(({ tagId }) =>
    validTags.map(({ id }) => id).includes(tagId),
  );

  await Promise.all([
    // update Redis
    pipeline.exec(),
<<<<<<< HEAD
    // create link tags for valid tagIds
    linkTags.length > 0 &&
      prisma.linkTag.createMany({
        data: validLinkTags,
        skipDuplicates: true,
      }),
    // update links usage
=======
    // update links usage for project
>>>>>>> bfc0d2fc
    prisma.project.update({
      where: {
        id: links[0].projectId!, // this will always be present
      },
      data: {
        linksUsage: {
          increment: links.length,
        },
      },
    }),
  ]);
<<<<<<< HEAD

  return createdLinks.map((link) => {
    const shortLink = linkConstructor({
      domain: link.domain,
      key: link.key,
    });
    const linkTags = validLinkTags.filter(({ linkId }) => linkId === link.id);
    const tags = validTags.filter(({ id }) =>
      linkTags.map(({ tagId }) => tagId).includes(id),
    );

    return {
      ...link,
      shortLink,
      qrCode: `https://api.dub.co/qr?url=${shortLink}`,
      tags,
      tagId: tags?.[0]?.id ?? null,
    };
  });
=======
>>>>>>> bfc0d2fc
}

export async function editLink({
  domain: oldDomain = SHORT_DOMAIN,
  key: oldKey,
  updatedLink,
}: {
  domain?: string;
  key: string;
  updatedLink: LinkWithTagIdsProps;
}) {
  let {
    id,
    domain,
    key,
    url,
    expiresAt,
    title,
    description,
    image,
    proxy,
    geo,
  } = updatedLink;
  const changedKey = key.toLowerCase() !== oldKey.toLowerCase();
  const changedDomain = domain !== oldDomain;
  const uploadedImage = image && image.startsWith("data:image") ? true : false;

  const { utm_source, utm_medium, utm_campaign, utm_term, utm_content } =
    getParamsFromURL(url);

  // exclude fields that should not be updated
  const {
    id: _,
    clicks,
    lastClicked,
    updatedAt,
    tagId,
    tagIds,
    ...rest
  } = updatedLink;

  const combinedTagIds = combineTagIds({ tagId, tagIds });

  if (proxy && image) {
    // only upload image to cloudinary if proxy is true and there's an image
    if (uploadedImage) {
      const { secure_url } = await cloudinary.v2.uploader.upload(image, {
        public_id: key,
        folder: domain,
        overwrite: true,
        invalidate: true,
      });
      image = secure_url;
    }
    // if there's no proxy enabled or no image, delete the image in Cloudinary
  } else if (process.env.CLOUDINARY_URL) {
    await cloudinary.v2.uploader.destroy(`${domain}/${key}`, {
      invalidate: true,
    });
  }

  const [response, ..._effects] = await Promise.all([
    prisma.link.update({
      where: {
        id,
      },
      include: includeTags,
      data: {
        ...rest,
        key,
        title: truncate(title, 120),
        description: truncate(description, 240),
        image,
        utm_source,
        utm_medium,
        utm_campaign,
        utm_term,
        utm_content,
        expiresAt: expiresAt ? new Date(expiresAt) : null,
        geo: geo || Prisma.JsonNull,
        tags: {
          deleteMany: {
            tagId: {
              notIn: combinedTagIds,
            },
          },
          connectOrCreate: combinedTagIds.map((tagId) => ({
            where: { linkId_tagId: { linkId: id, tagId } },
            create: { tagId },
          })),
        },
      },
    }),
    // if key is changed: rename resource in Cloudinary, delete the old key in Redis and change the clicks key name
    ...(changedDomain || changedKey
      ? [
          ...(process.env.CLOUDINARY_URL
            ? [
                cloudinary.v2.uploader
                  .destroy(`${oldDomain}/${oldKey}`, {
                    invalidate: true,
                  })
                  .catch(() => {}),
              ]
            : []),
          redis.hdel(oldDomain, oldKey.toLowerCase()),
        ]
      : []),
  ]);

  const shortLink = linkConstructor({
    domain: response.domain,
    key: response.key,
  });
  const tags = response.tags.map(({ tag }) => tag);

  const tags = response.tags.map(({ tag }) => tag);

  return {
    ...response,
<<<<<<< HEAD
    tags,
    tagId: tags?.[0]?.id ?? null, // backwards compatibility
=======
    tagId: tags?.[0]?.id ?? null, // backwards compatibility
    tags,
>>>>>>> bfc0d2fc
    shortLink,
    qrCode: `https://api.dub.co/qr?url=${shortLink}`,
  };
}

export async function deleteLink(linkId: string) {
  const link = await prisma.link.delete({
    where: {
      id: linkId,
    },
    include: {
      tags: true,
    },
  });
  return await Promise.all([
    redis.hdel(link.domain, link.key.toLowerCase()),
    recordLink({ link, deleted: true }),
    link.projectId &&
      prisma.project.update({
        where: {
          id: link.projectId,
        },
        data: {
          linksUsage: {
            decrement: 1,
          },
        },
      }),
    link.proxy &&
      link.image &&
      cloudinary.v2.uploader.destroy(`${link.domain}/${link.key}`, {
        invalidate: true,
      }),
  ]);
}

export async function archiveLink({
  linkId,
  archived,
}: {
  linkId: string;
  archived: boolean;
}) {
  return await prisma.link.update({
    where: {
      id: linkId,
    },
    data: {
      archived,
    },
  });
}

export async function transferLink({
  linkId,
  newProjectId,
}: {
  linkId: string;
  newProjectId: string;
}) {
  return await prisma.link.update({
    where: {
      id: linkId,
    },
    data: {
      projectId: newProjectId,
      // remove tags when transferring link
      tags: {
        deleteMany: {},
      },
    },
  });
}<|MERGE_RESOLUTION|>--- conflicted
+++ resolved
@@ -7,7 +7,6 @@
 import prisma from "@/lib/prisma";
 import { formatRedisLink, redis } from "@/lib/upstash";
 import {
-  createLinkBodySchema,
   getLinksCountQuerySchema,
   getLinksQuerySchema,
 } from "@/lib/zod/schemas/links";
@@ -30,10 +29,9 @@
 import {
   LinkProps,
   LinkWithTagIdsProps,
-  LinkWithTagsProps,
+  NewLinkProps,
   ProjectProps,
   RedisLinkProps,
-  TagProps,
 } from "../types";
 import z from "../zod";
 
@@ -125,13 +123,9 @@
       domain: link.domain,
       key: link.key,
     });
-<<<<<<< HEAD
+
     const tags = link.tags.map(({ tag }) => tag);
-=======
-
-    const tags = link.tags.map(({ tag }) => tag);
-
->>>>>>> bfc0d2fc
+
     return {
       ...link,
       tagId: tags?.[0]?.id ?? null, // backwards compatibility
@@ -305,7 +299,7 @@
   bulk = false,
   skipKeyChecks = false, // only skip when key doesn't change (e.g. when editing a link)
 }: {
-  payload: z.infer<typeof createLinkBodySchema>;
+  payload: NewLinkProps;
   project?: ProjectProps;
   userId?: string;
   bulk?: boolean;
@@ -610,11 +604,7 @@
   return {
     ...response,
     tagId: tags?.[0]?.id ?? null, // backwards compatibility
-<<<<<<< HEAD
-    tags: response.tags.map(({ tag }) => tag),
-=======
     tags,
->>>>>>> bfc0d2fc
     shortLink,
     qrCode: `https://api.dub.co/qr?url=${shortLink}`,
   };
@@ -627,18 +617,6 @@
 }) {
   if (links.length === 0) return [];
 
-<<<<<<< HEAD
-  let createdLinks: LinkWithTagsProps[] = [];
-  let linkTags: { tagId: string; linkId: string }[] = [];
-
-  if (skipPrismaCreate) {
-    createdLinks = links as unknown as LinkWithTagsProps[];
-  } else {
-    await prisma.link.createMany({
-      data: links.map(({ tagId, tagIds, ...link }) => {
-        const { utm_source, utm_medium, utm_campaign, utm_term, utm_content } =
-          getParamsFromURL(link.url);
-=======
   // create links via $transaction (because Prisma doesn't support nested createMany)
   // ref: https://github.com/prisma/prisma/issues/8131#issuecomment-997667070
   const createdLinks = await prisma.$transaction(
@@ -647,7 +625,6 @@
         getParamsFromURL(link.url);
 
       const combinedTagIds = combineTagIds({ tagId, tagIds });
->>>>>>> bfc0d2fc
 
       return prisma.link.create({
         data: {
@@ -682,23 +659,6 @@
               },
             },
           },
-<<<<<<< HEAD
-          include: includeTags,
-        });
-        if (!data) return null;
-        // combine tagIds for creation later
-        const combinedTagIds = combineTagIds({ tagId, tagIds });
-        linkTags.push(
-          ...combinedTagIds.map((tagId) => ({ tagId, linkId: data.id })),
-        );
-        return {
-          ...data,
-          tags: data.tags.map(({ tag }) => tag),
-        };
-      }),
-    )) as (LinkProps & { tags: TagProps[] })[];
-  }
-=======
         },
       });
     }),
@@ -711,7 +671,9 @@
       domain: link.domain,
       key: link.key,
     });
+
     const tags = link.tags.map(({ tag }) => tag);
+
     return {
       ...link,
       shortLink,
@@ -721,7 +683,6 @@
     };
   });
 }
->>>>>>> bfc0d2fc
 
 export async function propagateBulkLinkChanges(
   links: (LinkProps & { tags: { tagId: string }[] })[],
@@ -731,25 +692,8 @@
   // split links into domains for better write effeciency in Redis
   const linksByDomain: Record<string, Record<string, RedisLinkProps>> = {};
 
-<<<<<<< HEAD
-  const [validTags, ..._rest] = await Promise.all([
-    prisma.tag.findMany({
-      where: {
-        id: {
-          in: linkTags.map(({ tagId }) => tagId),
-        },
-      },
-      select: {
-        id: true,
-        name: true,
-        color: true,
-      },
-    }),
-    ...createdLinks.map(async (link) => {
-=======
   await Promise.all(
     links.map(async (link) => {
->>>>>>> bfc0d2fc
       const { domain, key } = link;
 
       if (!linksByDomain[domain]) {
@@ -768,24 +712,10 @@
     pipeline.hset(domain, links);
   });
 
-  const validLinkTags = linkTags.filter(({ tagId }) =>
-    validTags.map(({ id }) => id).includes(tagId),
-  );
-
   await Promise.all([
     // update Redis
     pipeline.exec(),
-<<<<<<< HEAD
-    // create link tags for valid tagIds
-    linkTags.length > 0 &&
-      prisma.linkTag.createMany({
-        data: validLinkTags,
-        skipDuplicates: true,
-      }),
-    // update links usage
-=======
     // update links usage for project
->>>>>>> bfc0d2fc
     prisma.project.update({
       where: {
         id: links[0].projectId!, // this will always be present
@@ -797,28 +727,6 @@
       },
     }),
   ]);
-<<<<<<< HEAD
-
-  return createdLinks.map((link) => {
-    const shortLink = linkConstructor({
-      domain: link.domain,
-      key: link.key,
-    });
-    const linkTags = validLinkTags.filter(({ linkId }) => linkId === link.id);
-    const tags = validTags.filter(({ id }) =>
-      linkTags.map(({ tagId }) => tagId).includes(id),
-    );
-
-    return {
-      ...link,
-      shortLink,
-      qrCode: `https://api.dub.co/qr?url=${shortLink}`,
-      tags,
-      tagId: tags?.[0]?.id ?? null,
-    };
-  });
-=======
->>>>>>> bfc0d2fc
 }
 
 export async function editLink({
@@ -933,19 +841,13 @@
     domain: response.domain,
     key: response.key,
   });
-  const tags = response.tags.map(({ tag }) => tag);
 
   const tags = response.tags.map(({ tag }) => tag);
 
   return {
     ...response,
-<<<<<<< HEAD
-    tags,
-    tagId: tags?.[0]?.id ?? null, // backwards compatibility
-=======
     tagId: tags?.[0]?.id ?? null, // backwards compatibility
     tags,
->>>>>>> bfc0d2fc
     shortLink,
     qrCode: `https://api.dub.co/qr?url=${shortLink}`,
   };
