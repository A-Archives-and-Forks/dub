import {
  isBlacklistedDomain,
  isBlacklistedKey,
  isReservedKey,
  isReservedUsername,
} from "@/lib/edge-config";
import prisma from "@/lib/prisma";
import { isStored, storage } from "@/lib/storage";
import { formatRedisLink, redis } from "@/lib/upstash";
import {
  getLinksCountQuerySchema,
  getLinksQuerySchema,
} from "@/lib/zod/schemas/links";
import {
  DEFAULT_REDIRECTS,
  DUB_DOMAINS,
  SHORT_DOMAIN,
  getDomainWithoutWWW,
  getParamsFromURL,
  getUrlFromString,
  isDubDomain,
  linkConstructor,
  truncate,
  validKeyRegex,
} from "@dub/utils";
import { Prisma } from "@prisma/client";
import { checkIfKeyExists, getRandomKey } from "../planetscale";
import { recordLink } from "../tinybird";
import {
  LinkProps,
  NewLinkProps,
  ProcessedLinkProps,
  ProjectProps,
  RedisLinkProps,
} from "../types";
import z from "../zod";

const includeTags = {
  tags: {
    include: {
      tag: {
        select: {
          id: true,
          name: true,
          color: true,
        },
      },
    },
  },
};

export async function getLinksForProject({
  projectId,
  domain,
  tagId,
  tagIds,
  tagNames,
  search,
  sort = "createdAt",
  page,
  userId,
  showArchived,
  withTags,
}: Omit<z.infer<typeof getLinksQuerySchema>, "projectSlug"> & {
  projectId: string;
}) {
  const combinedTagIds = combineTagIds({ tagId, tagIds });

  const links = await prisma.link.findMany({
    where: {
      projectId,
      archived: showArchived ? undefined : false,
      ...(domain && { domain }),
      ...(search && {
        OR: [
          {
            key: { contains: search },
          },
          {
            url: { contains: search },
          },
        ],
      }),
      ...(withTags && {
        tags: {
          some: {},
        },
      }),
      ...(combinedTagIds.length > 0
        ? {
            tags: { some: { tagId: { in: combinedTagIds } } },
          }
        : tagNames
          ? {
              tags: {
                some: {
                  tag: {
                    name: {
                      in: tagNames,
                    },
                  },
                },
              },
            }
          : {}),
      ...(userId && { userId }),
    },
    include: {
      user: true,
      ...includeTags,
    },
    orderBy: {
      [sort]: "desc",
    },
    take: 100,
    ...(page && {
      skip: (page - 1) * 100,
    }),
  });

  return links.map((link) => {
    const shortLink = linkConstructor({
      domain: link.domain,
      key: link.key,
    });

    const tags = link.tags.map(({ tag }) => tag);

    return {
      ...link,
      tagId: tags?.[0]?.id ?? null, // backwards compatibility
      tags,
      shortLink,
      qrCode: `https://api.dub.co/qr?url=${shortLink}`,
    };
  });
}

export async function getLinksCount({
  searchParams,
  projectId,
  userId,
}: {
  searchParams: z.infer<typeof getLinksCountQuerySchema>;
  projectId: string;
  userId?: string | null;
}) {
  const { groupBy, search, domain, tagId, tagIds, showArchived, withTags } =
    searchParams;

  const combinedTagIds = combineTagIds({ tagId, tagIds });

  const linksWhere = {
    projectId,
    archived: showArchived ? undefined : false,
    ...(userId && { userId }),
    ...(search && {
      OR: [
        {
          key: { contains: search },
        },
        {
          url: { contains: search },
        },
      ],
    }),
    // when filtering by domain, only filter by domain if the filter group is not "Domains"
    ...(domain &&
      groupBy !== "domain" && {
        domain,
      }),
  };

  if (groupBy === "tagId") {
    return await prisma.linkTag.groupBy({
      by: ["tagId"],
      where: {
        link: linksWhere,
      },
      _count: true,
      orderBy: {
        _count: {
          tagId: "desc",
        },
      },
    });
  } else {
    const where = {
      ...linksWhere,
      ...(withTags && {
        tags: {
          some: {},
        },
      }),
      ...(combinedTagIds.length > 0 && {
        tags: {
          some: {
            tagId: {
              in: tagIds,
            },
          },
        },
      }),
    };

    if (groupBy === "domain") {
      return await prisma.link.groupBy({
        by: [groupBy],
        where,
        _count: true,
        orderBy: {
          _count: {
            [groupBy]: "desc",
          },
        },
      });
    } else {
      return await prisma.link.count({
        where,
      });
    }
  }
}

export async function keyChecks({
  domain,
  key,
  project,
}: {
  domain: string;
  key: string;
  project?: ProjectProps;
}) {
  const link = await checkIfKeyExists(domain, key);
  if (link) {
    return {
      error: "Duplicate key: This short link already exists.",
      code: "conflict",
    };
  }

  if (isDubDomain(domain) && process.env.NEXT_PUBLIC_IS_DUB) {
    if (domain === SHORT_DOMAIN) {
      if (DEFAULT_REDIRECTS[key] || (await isReservedKey(key))) {
        return {
          error: "Duplicate key: This short link already exists.",
          code: "conflict",
        };
      }
      if (await isBlacklistedKey(key)) {
        return {
          error: "Invalid key.",
          code: "unprocessable_entity",
        };
      }
    }

    if (key.length <= 3 && (!project || project.plan === "free")) {
      return {
        error: `You can only use keys that are 3 characters or less on a Pro plan and above. Upgrade to Pro to register a ${key.length}-character key.`,
        code: "forbidden",
      };
    }
    if (
      (await isReservedUsername(key)) &&
      (!project || project.plan === "free")
    ) {
      return {
        error:
          "This is a premium key. You can only use this key on a Pro plan and above. Upgrade to Pro to register this key.",
        code: "forbidden",
      };
    }
  }
  return {
    error: null,
  };
}

export function processKey(key: string) {
  if (!validKeyRegex.test(key)) {
    return null;
  }
  // remove all leading and trailing slashes from key
  key = key.replace(/^\/+|\/+$/g, "");
  if (key.length === 0) {
    return null;
  }
  // replace all special characters
  key = key.normalize("NFD").replace(/[\u0300-\u036f]/g, "");

  return key;
}

export async function processLink<T extends Record<string, any>>({
  payload,
  project,
  userId,
  bulk = false,
  skipKeyChecks = false, // only skip when key doesn't change (e.g. when editing a link)
}: {
  payload: NewLinkProps & T;
  project?: ProjectProps;
  userId?: string;
  bulk?: boolean;
  skipKeyChecks?: boolean;
}): Promise<
  | {
      link: NewLinkProps & T;
      error: string;
      code?: string;
      status?: number;
    }
  | {
      link: ProcessedLinkProps & T;
      error: null;
      code?: never;
      status?: never;
    }
> {
  let {
    domain,
    key,
    url,
    image,
    proxy,
    password,
    rewrite,
    expiresAt,
    ios,
    android,
    geo,
    tagNames,
  } = payload;

  const tagIds = combineTagIds(payload);

  // url checks
  if (!url) {
    return {
      link: payload,
      error: "Missing destination url.",
      code: "bad_request",
    };
  }
  const processedUrl = getUrlFromString(url);
  if (!processedUrl) {
    return {
      link: payload,
      error: "Invalid destination url.",
      code: "unprocessable_entity",
    };
  }

  // free plan restrictions
  if (!project || project.plan === "free") {
    if (proxy || password || rewrite || expiresAt || ios || android || geo) {
      return {
        link: payload,
        error:
          "You can only use custom social media cards, password-protection, link cloaking, link expiration, device and geo targeting on a Pro plan and above. Upgrade to Pro to use these features.",
        code: "forbidden",
      };
    }
  }

  // if domain is not defined, set it to the project's primary domain
  if (!domain) {
    domain = project?.domains?.find((d) => d.primary)?.slug || SHORT_DOMAIN;
  }

  // checks for default short domain
  if (domain === SHORT_DOMAIN) {
    const domainBlacklisted = await isBlacklistedDomain(url);
    if (domainBlacklisted) {
      return {
        link: payload,
        error: "Invalid url.",
        code: "unprocessable_entity",
      };
    }

    // checks for other Dub-owned domains (chatg.pt, spti.fi, etc.)
  } else if (isDubDomain(domain)) {
    // coerce type with ! cause we already checked if it exists
    const { allowedHostnames } = DUB_DOMAINS.find((d) => d.slug === domain)!;
    const urlDomain = getDomainWithoutWWW(url) || "";
    if (!allowedHostnames.includes(urlDomain)) {
      return {
        link: payload,
        error: `Invalid url. You can only use ${domain} short links for URLs starting with ${allowedHostnames
          .map((d) => `\`${d}\``)
          .join(", ")}.`,
        code: "unprocessable_entity",
      };
    }

    // else, check if the domain belongs to the project
  } else if (!project?.domains?.find((d) => d.slug === domain)) {
    return {
      link: payload,
      error: "Domain does not belong to project.",
      code: "forbidden",
    };
  }

  if (!key) {
    key = await getRandomKey(domain, payload["prefix"]);
  } else if (!skipKeyChecks) {
    const processedKey = processKey(key);
    if (!processedKey) {
      return {
        link: payload,
        error: "Invalid key.",
        code: "unprocessable_entity",
      };
    }
    key = processedKey;

    const response = await keyChecks({ domain, key, project });
    if (response.error) {
      return {
        link: payload,
        ...response,
      };
    }
  }

  if (bulk) {
    if (image) {
      return {
        link: payload,
        error: "You cannot set custom social cards with bulk link creation.",
        code: "unprocessable_entity",
      };
    }
    if (rewrite) {
      return {
        link: payload,
        error: "You cannot use link cloaking with bulk link creation.",
        code: "unprocessable_entity",
      };
    }

    // only perform tag validity checks if:
    // - not bulk creation (we do that check separately in the route itself)
    // - tagIds are present
  } else if (tagIds.length > 0) {
    const tags = await prisma.tag.findMany({
      select: {
        id: true,
      },
      where: {
        projectId: project?.id,
        id: { in: tagIds },
      },
    });

    if (tags.length !== tagIds.length) {
      return {
        link: payload,
        error:
          "Invalid tagIds detected: " +
          tagIds
            .filter(
              (tagId) => tags.find(({ id }) => tagId === id) === undefined,
            )
            .join(", "),
        code: "unprocessable_entity",
      };
    }
  } else if (tagNames && tagNames.length > 0) {
    const tags = await prisma.tag.findMany({
      select: {
        name: true,
      },
      where: {
        projectId: project?.id,
        name: { in: tagNames },
      },
    });

    if (tags.length !== tagNames.length) {
      return {
        link: payload,
        error:
          "Invalid tagNames detected: " +
          tagNames
            .filter(
              (tagName) =>
                tags.find(({ name }) => tagName === name) === undefined,
            )
            .join(", "),
        status: 422,
      };
    }
  }

  // custom social media image checks (see if R2 is configured)
  if (proxy && !process.env.STORAGE_SECRET_ACCESS_KEY) {
    return {
      link: payload,
      error: "Missing storage access key.",
      code: "bad_request",
    };
  }

  // expire date checks
  if (expiresAt) {
    const date = new Date(expiresAt);
    if (isNaN(date.getTime())) {
      return {
        link: payload,
        error: "Invalid expiry date. Expiry date must be in ISO-8601 format.",
        code: "unprocessable_entity",
      };
    }
    // check if expiresAt is in the future
    if (new Date(expiresAt) < new Date()) {
      return {
        link: payload,
        error: "Expiry date must be in the future.",
        code: "unprocessable_entity",
      };
    }
  }

  // remove polyfill attributes from payload
  delete payload["shortLink"];
  delete payload["qrCode"];
  delete payload["prefix"];

  return {
    link: {
      ...payload,
      domain,
      key,
      url: processedUrl,
      userId: userId || null,
      // make sure projectId is set to the current project
      projectId: project?.id || null,
    },
    error: null,
  };
}

export function combineTagIds({
  tagId,
  tagIds,
}: {
  tagId?: string | null;
  tagIds?: string[];
}): string[] {
  // Use tagIds if present, fall back to tagId
  if (tagIds && Array.isArray(tagIds) && tagIds.length > 0) {
    return tagIds;
  }
  return tagId ? [tagId] : [];
}

<<<<<<< HEAD
export async function addLink(link: ProcessedLinkProps) {
  let { domain, key, url, expiresAt, title, description, image, proxy, geo } =
    link;
  const uploadedImage = image && image.startsWith("data:image") ? true : false;
=======
export async function addLink(link: LinkWithTagIdsProps) {
  let { key, url, expiresAt, title, description, image, proxy, geo } = link;
>>>>>>> 1ac31ec4

  const combinedTagIds = combineTagIds(link);

  const { utm_source, utm_medium, utm_campaign, utm_term, utm_content } =
    getParamsFromURL(url);

  const { tagId, tagIds, ...rest } = link;

  const response = await prisma.link.create({
    data: {
      ...rest,
      key,
      title: truncate(title, 120),
      description: truncate(description, 240),
      // if it's an uploaded image, make this null first because we'll update it later
      image: proxy && image && !isStored(image) ? null : image,
      utm_source,
      utm_medium,
      utm_campaign,
      utm_term,
      utm_content,
      expiresAt: expiresAt ? new Date(expiresAt) : null,
      geo: geo || Prisma.JsonNull,
      ...(combinedTagIds.length > 0 && {
        tags: {
          createMany: {
            data: combinedTagIds.map((tagId) => ({ tagId })),
          },
        },
      }),
    },
    include: includeTags,
  });

  const uploadedImageUrl = `${process.env.STORAGE_BASE_URL}/images/${response.id}`;

  if (proxy && image && !isStored(image)) {
    await Promise.all([
      // upload image to R2
      storage.upload(`images/${response.id}`, image, {
        width: 1200,
        height: 630,
      }),
      // update the null image we set earlier to the uploaded image URL
      prisma.link.update({
        where: {
          id: response.id,
        },
        data: {
          image: uploadedImageUrl,
        },
      }),
    ]);
  }

  const shortLink = linkConstructor({
    domain: response.domain,
    key: response.key,
  });
  const tags = response.tags.map(({ tag }) => tag);
  return {
    ...response,
    // optimistically set the image URL to the uploaded image URL
    image:
      proxy && image && !isStored(image) ? uploadedImageUrl : response.image,
    tagId: tags?.[0]?.id ?? null, // backwards compatibility
    tags,
    shortLink,
    qrCode: `https://api.dub.co/qr?url=${shortLink}`,
  };
}

export async function bulkCreateLinks({
  links,
}: {
  links: ProcessedLinkProps[];
}) {
  if (links.length === 0) return [];

  // create links via $transaction (because Prisma doesn't support nested createMany)
  // ref: https://github.com/prisma/prisma/issues/8131#issuecomment-997667070
  const createdLinks = await prisma.$transaction(
    links.map(({ tagId, tagIds, ...link }) => {
      const { utm_source, utm_medium, utm_campaign, utm_term, utm_content } =
        getParamsFromURL(link.url);

      const combinedTagIds = combineTagIds({ tagId, tagIds });

      return prisma.link.create({
        data: {
          ...link,
          title: truncate(link.title, 120),
          description: truncate(link.description, 240),
          utm_source,
          utm_medium,
          utm_campaign,
          utm_term,
          utm_content,
          expiresAt: link.expiresAt ? new Date(link.expiresAt) : null,
          geo: link.geo || undefined,
          ...(combinedTagIds.length > 0 && {
            tags: {
              createMany: {
                data: combinedTagIds.map((tagId) => ({ tagId })),
              },
            },
          }),
        },
        include: {
          tags: {
            select: {
              tagId: true,
              tag: {
                select: {
                  id: true,
                  name: true,
                  color: true,
                },
              },
            },
          },
        },
      });
    }),
  );

  await propagateBulkLinkChanges(createdLinks);

  return createdLinks.map((link) => {
    const shortLink = linkConstructor({
      domain: link.domain,
      key: link.key,
    });

    const tags = link.tags.map(({ tag }) => tag);

    return {
      ...link,
      shortLink,
      tagId: tags?.[0]?.id ?? null, // backwards compatibility
      tags,
      qrCode: `https://api.dub.co/qr?url=${shortLink}`,
    };
  });
}

export async function propagateBulkLinkChanges(
  links: (LinkProps & { tags: { tagId: string }[] })[],
) {
  const pipeline = redis.pipeline();

  // split links into domains for better write effeciency in Redis
  const linksByDomain: Record<string, Record<string, RedisLinkProps>> = {};

  await Promise.all(
    links.map(async (link) => {
      const { domain, key } = link;

      if (!linksByDomain[domain]) {
        linksByDomain[domain] = {};
      }
      // this technically will be a synchronous function since isIframeable won't be run for bulk link creation
      const formattedLink = await formatRedisLink(link);
      linksByDomain[domain][key.toLowerCase()] = formattedLink;

      // record link in Tinybird
      await recordLink({ link });
    }),
  );

  Object.entries(linksByDomain).forEach(([domain, links]) => {
    pipeline.hset(domain, links);
  });

  await Promise.all([
    // update Redis
    pipeline.exec(),
    // update links usage for project
    prisma.project.update({
      where: {
        id: links[0].projectId!, // this will always be present
      },
      data: {
        linksUsage: {
          increment: links.length,
        },
      },
    }),
  ]);
}

export async function editLink({
  oldDomain = SHORT_DOMAIN,
  oldKey,
  oldImage,
  updatedLink,
}: {
<<<<<<< HEAD
  domain?: string;
  key: string;
  updatedLink: ProcessedLinkProps &
    Pick<LinkProps, "id" | "clicks" | "lastClicked" | "updatedAt">;
=======
  oldDomain?: string;
  oldKey: string;
  oldImage?: string;
  updatedLink: LinkWithTagIdsProps;
>>>>>>> 1ac31ec4
}) {
  let {
    id,
    domain,
    key,
    url,
    expiresAt,
    title,
    description,
    image,
    proxy,
    geo,
  } = updatedLink;
  const changedKey = key.toLowerCase() !== oldKey.toLowerCase();
  const changedDomain = domain !== oldDomain;

  const { utm_source, utm_medium, utm_campaign, utm_term, utm_content } =
    getParamsFromURL(url);

  // exclude fields that should not be updated
  const {
    id: _,
    clicks,
    lastClicked,
    updatedAt,
    tagId,
    tagIds,
    ...rest
  } = updatedLink;

  const combinedTagIds = combineTagIds({ tagId, tagIds });

<<<<<<< HEAD
  if (proxy && image) {
    // only upload image to cloudinary if proxy is true and there's an image
    if (uploadedImage) {
      const { secure_url } = await cloudinary.v2.uploader.upload(image, {
        public_id: key,
        folder: domain,
        overwrite: true,
        invalidate: true,
      });
      image = secure_url;
    }
    // if there's no proxy enabled or no image, delete the image in Cloudinary
  } else if (process.env.CLOUDINARY_URL) {
    await cloudinary.v2.uploader.destroy(`${domain}/${key}`, {
      invalidate: true,
=======
  if (proxy && image && !isStored(image)) {
    // only upload image if proxy is true and image is not stored in R2
    await storage.upload(`images/${id}`, image, {
      width: 1200,
      height: 630,
>>>>>>> 1ac31ec4
    });
    // if there's an image in R2, delete it
  } else if (oldImage?.startsWith(process.env.STORAGE_BASE_URL as string)) {
    await storage.delete(`images/${id}`);
  }

  const [response, ..._effects] = await Promise.all([
    prisma.link.update({
      where: {
        id,
      },
      include: includeTags,
      data: {
        ...rest,
        key,
        title: truncate(title, 120),
        description: truncate(description, 240),
        image:
          proxy && image && !isStored(image)
            ? `${process.env.STORAGE_BASE_URL}/images/${id}`
            : image,
        utm_source,
        utm_medium,
        utm_campaign,
        utm_term,
        utm_content,
        expiresAt: expiresAt ? new Date(expiresAt) : null,
        geo: geo || Prisma.JsonNull,
        tags: {
          deleteMany: {
            tagId: {
              notIn: combinedTagIds,
            },
          },
          connectOrCreate: combinedTagIds.map((tagId) => ({
            where: { linkId_tagId: { linkId: id, tagId } },
            create: { tagId },
          })),
        },
      },
    }),
    // if key is changed: delete the old key in Redis
    (changedDomain || changedKey) &&
      redis.hdel(oldDomain, oldKey.toLowerCase()),
  ]);

  const shortLink = linkConstructor({
    domain: response.domain,
    key: response.key,
  });

  const tags = response.tags.map(({ tag }) => tag);

  return {
    ...response,
    tagId: tags?.[0]?.id ?? null, // backwards compatibility
    tags,
    shortLink,
    qrCode: `https://api.dub.co/qr?url=${shortLink}`,
  };
}

export async function deleteLink(linkId: string) {
  const link = await prisma.link.delete({
    where: {
      id: linkId,
    },
    include: {
      tags: true,
    },
  });
  return await Promise.allSettled([
    // if the image is stored in Cloudflare R2, delete it
    link.proxy &&
      link.image?.startsWith(process.env.STORAGE_BASE_URL as string) &&
      storage.delete(`images/${link.id}`),
    redis.hdel(link.domain, link.key.toLowerCase()),
    recordLink({ link, deleted: true }),
    link.projectId &&
      prisma.project.update({
        where: {
          id: link.projectId,
        },
        data: {
          linksUsage: {
            decrement: 1,
          },
        },
      }),
  ]);
}

export async function archiveLink({
  linkId,
  archived,
}: {
  linkId: string;
  archived: boolean;
}) {
  return await prisma.link.update({
    where: {
      id: linkId,
    },
    data: {
      archived,
    },
  });
}

export async function transferLink({
  linkId,
  newProjectId,
}: {
  linkId: string;
  newProjectId: string;
}) {
  return await prisma.link.update({
    where: {
      id: linkId,
    },
    data: {
      projectId: newProjectId,
      // remove tags when transferring link
      tags: {
        deleteMany: {},
      },
    },
  });
}<|MERGE_RESOLUTION|>--- conflicted
+++ resolved
@@ -558,15 +558,8 @@
   return tagId ? [tagId] : [];
 }
 
-<<<<<<< HEAD
 export async function addLink(link: ProcessedLinkProps) {
-  let { domain, key, url, expiresAt, title, description, image, proxy, geo } =
-    link;
-  const uploadedImage = image && image.startsWith("data:image") ? true : false;
-=======
-export async function addLink(link: LinkWithTagIdsProps) {
   let { key, url, expiresAt, title, description, image, proxy, geo } = link;
->>>>>>> 1ac31ec4
 
   const combinedTagIds = combineTagIds(link);
 
@@ -764,17 +757,11 @@
   oldImage,
   updatedLink,
 }: {
-<<<<<<< HEAD
-  domain?: string;
-  key: string;
-  updatedLink: ProcessedLinkProps &
-    Pick<LinkProps, "id" | "clicks" | "lastClicked" | "updatedAt">;
-=======
   oldDomain?: string;
   oldKey: string;
   oldImage?: string;
-  updatedLink: LinkWithTagIdsProps;
->>>>>>> 1ac31ec4
+  updatedLink: ProcessedLinkProps &
+    Pick<LinkProps, "id" | "clicks" | "lastClicked" | "updatedAt">;
 }) {
   let {
     id,
@@ -807,29 +794,11 @@
 
   const combinedTagIds = combineTagIds({ tagId, tagIds });
 
-<<<<<<< HEAD
-  if (proxy && image) {
-    // only upload image to cloudinary if proxy is true and there's an image
-    if (uploadedImage) {
-      const { secure_url } = await cloudinary.v2.uploader.upload(image, {
-        public_id: key,
-        folder: domain,
-        overwrite: true,
-        invalidate: true,
-      });
-      image = secure_url;
-    }
-    // if there's no proxy enabled or no image, delete the image in Cloudinary
-  } else if (process.env.CLOUDINARY_URL) {
-    await cloudinary.v2.uploader.destroy(`${domain}/${key}`, {
-      invalidate: true,
-=======
   if (proxy && image && !isStored(image)) {
     // only upload image if proxy is true and image is not stored in R2
     await storage.upload(`images/${id}`, image, {
       width: 1200,
       height: 630,
->>>>>>> 1ac31ec4
     });
     // if there's an image in R2, delete it
   } else if (oldImage?.startsWith(process.env.STORAGE_BASE_URL as string)) {
