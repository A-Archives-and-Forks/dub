import {
  isBlacklistedDomain,
  isBlacklistedKey,
  isReservedKey,
  isReservedUsername,
} from "@/lib/edge-config";
import prisma from "@/lib/prisma";
import { isStored, storage } from "@/lib/storage";
import { formatRedisLink, redis } from "@/lib/upstash";
import {
  getLinksCountQuerySchema,
  getLinksQuerySchema,
} from "@/lib/zod/schemas/links";
import {
  DEFAULT_REDIRECTS,
  DUB_DOMAINS,
  SHORT_DOMAIN,
  getDomainWithoutWWW,
  getParamsFromURL,
  getUrlFromString,
  isDubDomain,
  linkConstructor,
  truncate,
  validKeyRegex,
} from "@dub/utils";
import { Prisma } from "@prisma/client";
import { checkIfKeyExists, getRandomKey } from "../planetscale";
import { recordLink } from "../tinybird";
import {
  LinkProps,
<<<<<<< HEAD
  NewLinkProps,
  ProcessedLinkProps,
  ProjectProps,
=======
  LinkWithTagIdsProps,
>>>>>>> be012aa4
  RedisLinkProps,
  WorkspaceProps,
} from "../types";
import z from "../zod";

<<<<<<< HEAD
const includeTags = {
  tags: {
    include: {
      tag: {
        select: {
          id: true,
          name: true,
          color: true,
        },
      },
    },
  },
};

export async function getLinksForProject({
  projectId,
=======
export async function getLinksForWorkspace({
  workspaceId,
>>>>>>> be012aa4
  domain,
  tagId,
  tagIds,
  tagNames,
  search,
  sort = "createdAt",
  page,
  userId,
  showArchived,
  withTags,
}: z.infer<typeof getLinksQuerySchema> & {
  workspaceId: string;
}) {
  const combinedTagIds = combineTagIds({ tagId, tagIds });

  const links = await prisma.link.findMany({
    where: {
      projectId: workspaceId,
      archived: showArchived ? undefined : false,
      ...(domain && { domain }),
      ...(search && {
        OR: [
          {
            key: { contains: search },
          },
          {
            url: { contains: search },
          },
        ],
      }),
      ...(withTags && {
        tags: {
          some: {},
        },
      }),
      ...(combinedTagIds.length > 0
        ? {
            tags: { some: { tagId: { in: combinedTagIds } } },
          }
        : tagNames
          ? {
              tags: {
                some: {
                  tag: {
                    name: {
                      in: tagNames,
                    },
                  },
                },
              },
            }
          : {}),
      ...(userId && { userId }),
    },
    include: {
      user: true,
      ...includeTags,
    },
    orderBy: {
      [sort]: "desc",
    },
    take: 100,
    ...(page && {
      skip: (page - 1) * 100,
    }),
  });

  return links.map((link) => {
    const shortLink = linkConstructor({
      domain: link.domain,
      key: link.key,
    });

    const tags = link.tags.map(({ tag }) => tag);

    return {
      ...link,
      tagId: tags?.[0]?.id ?? null, // backwards compatibility
      tags,
      shortLink,
      qrCode: `https://api.dub.co/qr?url=${shortLink}`,
      workspaceId: `ws_${link.projectId}`,
    };
  });
}

export async function getLinksCount({
  searchParams,
  workspaceId,
  userId,
}: {
  searchParams: z.infer<typeof getLinksCountQuerySchema>;
  workspaceId: string;
  userId?: string | null;
}) {
  const { groupBy, search, domain, tagId, tagIds, showArchived, withTags } =
    searchParams;

  const combinedTagIds = combineTagIds({ tagId, tagIds });

  const linksWhere = {
    projectId: workspaceId,
    archived: showArchived ? undefined : false,
    ...(userId && { userId }),
    ...(search && {
      OR: [
        {
          key: { contains: search },
        },
        {
          url: { contains: search },
        },
      ],
    }),
    // when filtering by domain, only filter by domain if the filter group is not "Domains"
    ...(domain &&
      groupBy !== "domain" && {
        domain,
      }),
  };

  if (groupBy === "tagId") {
    return await prisma.linkTag.groupBy({
      by: ["tagId"],
      where: {
        link: linksWhere,
      },
      _count: true,
      orderBy: {
        _count: {
          tagId: "desc",
        },
      },
    });
  } else {
    const where = {
      ...linksWhere,
      ...(withTags && {
        tags: {
          some: {},
        },
      }),
      ...(combinedTagIds.length > 0 && {
        tags: {
          some: {
            tagId: {
              in: tagIds,
            },
          },
        },
      }),
    };

    if (groupBy === "domain") {
      return await prisma.link.groupBy({
        by: [groupBy],
        where,
        _count: true,
        orderBy: {
          _count: {
            [groupBy]: "desc",
          },
        },
      });
    } else {
      return await prisma.link.count({
        where,
      });
    }
  }
}

export async function keyChecks({
  domain,
  key,
  workspace,
}: {
  domain: string;
  key: string;
  workspace?: WorkspaceProps;
}) {
  const link = await checkIfKeyExists(domain, key);
  if (link) {
    return {
      error: "Duplicate key: This short link already exists.",
      code: "conflict",
    };
  }

  if (isDubDomain(domain) && process.env.NEXT_PUBLIC_IS_DUB) {
    if (domain === SHORT_DOMAIN) {
      if (DEFAULT_REDIRECTS[key] || (await isReservedKey(key))) {
        return {
          error: "Duplicate key: This short link already exists.",
          code: "conflict",
        };
      }
      if (await isBlacklistedKey(key)) {
        return {
          error: "Invalid key.",
          code: "unprocessable_entity",
        };
      }
    }

    if (key.length <= 3 && (!workspace || workspace.plan === "free")) {
      return {
        error: `You can only use keys that are 3 characters or less on a Pro plan and above. Upgrade to Pro to register a ${key.length}-character key.`,
        code: "forbidden",
      };
    }
    if (
      (await isReservedUsername(key)) &&
      (!workspace || workspace.plan === "free")
    ) {
      return {
        error:
          "This is a premium key. You can only use this key on a Pro plan and above. Upgrade to Pro to register this key.",
        code: "forbidden",
      };
    }
  }
  return {
    error: null,
  };
}

export function processKey(key: string) {
  if (!validKeyRegex.test(key)) {
    return null;
  }
  // remove all leading and trailing slashes from key
  key = key.replace(/^\/+|\/+$/g, "");
  if (key.length === 0) {
    return null;
  }
  // replace all special characters
  key = key.normalize("NFD").replace(/[\u0300-\u036f]/g, "");

  return key;
}

export async function processLink<T extends Record<string, any>>({
  payload,
  workspace,
  userId,
  bulk = false,
  skipKeyChecks = false, // only skip when key doesn't change (e.g. when editing a link)
}: {
<<<<<<< HEAD
  payload: NewLinkProps & T;
  project?: ProjectProps;
=======
  payload: LinkWithTagIdsProps;
  workspace?: WorkspaceProps;
>>>>>>> be012aa4
  userId?: string;
  bulk?: boolean;
  skipKeyChecks?: boolean;
}): Promise<
  | {
      link: NewLinkProps & T;
      error: string;
      code?: string;
      status?: number;
    }
  | {
      link: ProcessedLinkProps & T;
      error: null;
      code?: never;
      status?: never;
    }
> {
  let {
    domain,
    key,
    url,
    image,
    proxy,
    password,
    rewrite,
    expiresAt,
    ios,
    android,
    geo,
    tagNames,
  } = payload;

  const tagIds = combineTagIds(payload);

  // url checks
  if (!url) {
    return {
      link: payload,
      error: "Missing destination url.",
      code: "bad_request",
    };
  }
  const processedUrl = getUrlFromString(url);
  if (!processedUrl) {
    return {
      link: payload,
      error: "Invalid destination url.",
      code: "unprocessable_entity",
    };
  }

  // free plan restrictions
  if (!workspace || workspace.plan === "free") {
    if (proxy || password || rewrite || expiresAt || ios || android || geo) {
      return {
        link: payload,
        error:
          "You can only use custom social media cards, password-protection, link cloaking, link expiration, device and geo targeting on a Pro plan and above. Upgrade to Pro to use these features.",
        code: "forbidden",
      };
    }
  }

  // if domain is not defined, set it to the workspace's primary domain
  if (!domain) {
    domain = workspace?.domains?.find((d) => d.primary)?.slug || SHORT_DOMAIN;
  }

  // checks for default short domain
  if (domain === SHORT_DOMAIN) {
    const domainBlacklisted = await isBlacklistedDomain(url);
    if (domainBlacklisted) {
      return {
        link: payload,
        error: "Invalid url.",
        code: "unprocessable_entity",
      };
    }

    // checks for other Dub-owned domains (chatg.pt, spti.fi, etc.)
  } else if (isDubDomain(domain)) {
    // coerce type with ! cause we already checked if it exists
    const { allowedHostnames } = DUB_DOMAINS.find((d) => d.slug === domain)!;
    const urlDomain = getDomainWithoutWWW(url) || "";
    if (!allowedHostnames.includes(urlDomain)) {
      return {
        link: payload,
        error: `Invalid url. You can only use ${domain} short links for URLs starting with ${allowedHostnames
          .map((d) => `\`${d}\``)
          .join(", ")}.`,
        code: "unprocessable_entity",
      };
    }

    // else, check if the domain belongs to the workspace
  } else if (!workspace?.domains?.find((d) => d.slug === domain)) {
    return {
      link: payload,
      error: "Domain does not belong to workspace.",
      code: "forbidden",
    };
  }

  if (!key) {
    key = await getRandomKey(domain, payload["prefix"]);
  } else if (!skipKeyChecks) {
    const processedKey = processKey(key);
    if (!processedKey) {
      return {
        link: payload,
        error: "Invalid key.",
        code: "unprocessable_entity",
      };
    }
    key = processedKey;

    const response = await keyChecks({ domain, key, workspace });
    if (response.error) {
      return {
        link: payload,
        ...response,
      };
    }
  }

  if (bulk) {
    if (image) {
      return {
        link: payload,
        error: "You cannot set custom social cards with bulk link creation.",
        code: "unprocessable_entity",
      };
    }
    if (rewrite) {
      return {
        link: payload,
        error: "You cannot use link cloaking with bulk link creation.",
        code: "unprocessable_entity",
      };
    }

    // only perform tag validity checks if:
    // - not bulk creation (we do that check separately in the route itself)
    // - tagIds are present
  } else if (tagIds.length > 0) {
    const tags = await prisma.tag.findMany({
      select: {
        id: true,
      },
<<<<<<< HEAD
      where: {
        projectId: project?.id,
        id: { in: tagIds },
      },
=======
      where: { projectId: workspace?.id, id: { in: tagIds } },
>>>>>>> be012aa4
    });

    if (tags.length !== tagIds.length) {
      return {
        link: payload,
        error:
          "Invalid tagIds detected: " +
          tagIds
            .filter(
              (tagId) => tags.find(({ id }) => tagId === id) === undefined,
            )
            .join(", "),
        code: "unprocessable_entity",
      };
    }
  } else if (tagNames && tagNames.length > 0) {
    const tags = await prisma.tag.findMany({
      select: {
        name: true,
      },
      where: {
        projectId: project?.id,
        name: { in: tagNames },
      },
    });

    if (tags.length !== tagNames.length) {
      return {
        link: payload,
        error:
          "Invalid tagNames detected: " +
          tagNames
            .filter(
              (tagName) =>
                tags.find(({ name }) => tagName === name) === undefined,
            )
            .join(", "),
        status: 422,
      };
    }
  }

  // custom social media image checks (see if R2 is configured)
  if (proxy && !process.env.STORAGE_SECRET_ACCESS_KEY) {
    return {
      link: payload,
      error: "Missing storage access key.",
      code: "bad_request",
    };
  }

  // expire date checks
  if (expiresAt) {
    const date = new Date(expiresAt);
    if (isNaN(date.getTime())) {
      return {
        link: payload,
        error: "Invalid expiry date. Expiry date must be in ISO-8601 format.",
        code: "unprocessable_entity",
      };
    }
    // check if expiresAt is in the future
    if (new Date(expiresAt) < new Date()) {
      return {
        link: payload,
        error: "Expiry date must be in the future.",
        code: "unprocessable_entity",
      };
    }
  }

  // remove polyfill attributes from payload
  delete payload["shortLink"];
  delete payload["qrCode"];
  delete payload["prefix"];

  return {
    link: {
      ...payload,
      domain,
      key,
      url: processedUrl,
<<<<<<< HEAD
      userId: userId || null,
      // make sure projectId is set to the current project
      projectId: project?.id || null,
=======
      // make sure projectId is set to the current workspace
      projectId: workspace?.id || null,
      // if userId is passed, set it (we don't change the userId if it's already set, e.g. when editing a link)
      ...(userId && {
        userId,
      }),
>>>>>>> be012aa4
    },
    error: null,
  };
}

export function combineTagIds({
  tagId,
  tagIds,
}: {
  tagId?: string | null;
  tagIds?: string[];
}): string[] {
  // Use tagIds if present, fall back to tagId
  if (tagIds && Array.isArray(tagIds) && tagIds.length > 0) {
    return tagIds;
  }
  return tagId ? [tagId] : [];
}

export async function addLink(link: ProcessedLinkProps) {
  let { key, url, expiresAt, title, description, image, proxy, geo } = link;

  const combinedTagIds = combineTagIds(link);

  const { utm_source, utm_medium, utm_campaign, utm_term, utm_content } =
    getParamsFromURL(url);

  const { tagId, tagIds, ...rest } = link;

  const response = await prisma.link.create({
    data: {
      ...rest,
      key,
      title: truncate(title, 120),
      description: truncate(description, 240),
      // if it's an uploaded image, make this null first because we'll update it later
      image: proxy && image && !isStored(image) ? null : image,
      utm_source,
      utm_medium,
      utm_campaign,
      utm_term,
      utm_content,
      expiresAt: expiresAt ? new Date(expiresAt) : null,
      geo: geo || Prisma.JsonNull,
      ...(combinedTagIds.length > 0 && {
        tags: {
          createMany: {
            data: combinedTagIds.map((tagId) => ({ tagId })),
          },
        },
      }),
    },
    include: includeTags,
  });

  const uploadedImageUrl = `${process.env.STORAGE_BASE_URL}/images/${response.id}`;

  if (proxy && image && !isStored(image)) {
    await Promise.all([
      // upload image to R2
      storage.upload(`images/${response.id}`, image, {
        width: 1200,
        height: 630,
      }),
      // update the null image we set earlier to the uploaded image URL
      prisma.link.update({
        where: {
          id: response.id,
        },
        data: {
          image: uploadedImageUrl,
        },
      }),
    ]);
  }

  const shortLink = linkConstructor({
    domain: response.domain,
    key: response.key,
  });
  const tags = response.tags.map(({ tag }) => tag);
  return {
    ...response,
    // optimistically set the image URL to the uploaded image URL
    image:
      proxy && image && !isStored(image) ? uploadedImageUrl : response.image,
    tagId: tags?.[0]?.id ?? null, // backwards compatibility
    tags,
    shortLink,
    qrCode: `https://api.dub.co/qr?url=${shortLink}`,
    workspaceId: `ws_${response.projectId}`,
  };
}

export async function bulkCreateLinks({
  links,
}: {
  links: ProcessedLinkProps[];
}) {
  if (links.length === 0) return [];

  // create links via $transaction (because Prisma doesn't support nested createMany)
  // ref: https://github.com/prisma/prisma/issues/8131#issuecomment-997667070
  const createdLinks = await prisma.$transaction(
    links.map(({ tagId, tagIds, ...link }) => {
      const { utm_source, utm_medium, utm_campaign, utm_term, utm_content } =
        getParamsFromURL(link.url);

      const combinedTagIds = combineTagIds({ tagId, tagIds });

      return prisma.link.create({
        data: {
          ...link,
          title: truncate(link.title, 120),
          description: truncate(link.description, 240),
          utm_source,
          utm_medium,
          utm_campaign,
          utm_term,
          utm_content,
          expiresAt: link.expiresAt ? new Date(link.expiresAt) : null,
          geo: link.geo || undefined,
          ...(combinedTagIds.length > 0 && {
            tags: {
              createMany: {
                data: combinedTagIds.map((tagId) => ({ tagId })),
              },
            },
          }),
        },
        include: {
          tags: {
            select: {
              tagId: true,
              tag: {
                select: {
                  id: true,
                  name: true,
                  color: true,
                },
              },
            },
          },
        },
      });
    }),
  );

  await propagateBulkLinkChanges(createdLinks);

  return createdLinks.map((link) => {
    const shortLink = linkConstructor({
      domain: link.domain,
      key: link.key,
    });

    const tags = link.tags.map(({ tag }) => tag);

    return {
      ...link,
      shortLink,
      tagId: tags?.[0]?.id ?? null, // backwards compatibility
      tags,
      qrCode: `https://api.dub.co/qr?url=${shortLink}`,
      workspaceId: `ws_${link.projectId}`,
    };
  });
}

export async function propagateBulkLinkChanges(
  links: (LinkProps & { tags: { tagId: string }[] })[],
) {
  const pipeline = redis.pipeline();

  // split links into domains for better write effeciency in Redis
  const linksByDomain: Record<string, Record<string, RedisLinkProps>> = {};

  await Promise.all(
    links.map(async (link) => {
      const { domain, key } = link;

      if (!linksByDomain[domain]) {
        linksByDomain[domain] = {};
      }
      // this technically will be a synchronous function since isIframeable won't be run for bulk link creation
      const formattedLink = await formatRedisLink(link);
      linksByDomain[domain][key.toLowerCase()] = formattedLink;

      // record link in Tinybird
      await recordLink({ link });
    }),
  );

  Object.entries(linksByDomain).forEach(([domain, links]) => {
    pipeline.hset(domain, links);
  });

  await Promise.all([
    // update Redis
    pipeline.exec(),
    // update links usage for workspace
    prisma.project.update({
      where: {
        id: links[0].projectId!, // this will always be present
      },
      data: {
        linksUsage: {
          increment: links.length,
        },
      },
    }),
  ]);
}

export async function editLink({
  oldDomain = SHORT_DOMAIN,
  oldKey,
  oldImage,
  updatedLink,
}: {
  oldDomain?: string;
  oldKey: string;
  oldImage?: string;
  updatedLink: ProcessedLinkProps &
    Pick<LinkProps, "id" | "clicks" | "lastClicked" | "updatedAt">;
}) {
  let {
    id,
    domain,
    key,
    url,
    expiresAt,
    title,
    description,
    image,
    proxy,
    geo,
  } = updatedLink;
  const changedKey = key.toLowerCase() !== oldKey.toLowerCase();
  const changedDomain = domain !== oldDomain;

  const { utm_source, utm_medium, utm_campaign, utm_term, utm_content } =
    getParamsFromURL(url);

  // exclude fields that should not be updated
  const {
    id: _,
    clicks,
    lastClicked,
    updatedAt,
    tagId,
    tagIds,
    ...rest
  } = updatedLink;

  const combinedTagIds = combineTagIds({ tagId, tagIds });

  if (proxy && image && !isStored(image)) {
    // only upload image if proxy is true and image is not stored in R2
    await storage.upload(`images/${id}`, image, {
      width: 1200,
      height: 630,
    });
  }

  const [response, ..._effects] = await Promise.all([
    prisma.link.update({
      where: {
        id,
      },
      include: includeTags,
      data: {
        ...rest,
        key,
        title: truncate(title, 120),
        description: truncate(description, 240),
        image:
          proxy && image && !isStored(image)
            ? `${process.env.STORAGE_BASE_URL}/images/${id}`
            : image,
        utm_source,
        utm_medium,
        utm_campaign,
        utm_term,
        utm_content,
        expiresAt: expiresAt ? new Date(expiresAt) : null,
        geo: geo || Prisma.JsonNull,
        tags: {
          deleteMany: {
            tagId: {
              notIn: combinedTagIds,
            },
          },
          connectOrCreate: combinedTagIds.map((tagId) => ({
            where: { linkId_tagId: { linkId: id, tagId } },
            create: { tagId },
          })),
        },
      },
    }),
    // if key is changed: delete the old key in Redis
    (changedDomain || changedKey) &&
      redis.hdel(oldDomain, oldKey.toLowerCase()),
  ]);

  const shortLink = linkConstructor({
    domain: response.domain,
    key: response.key,
  });

  const tags = response.tags.map(({ tag }) => tag);

  return {
    ...response,
    tagId: tags?.[0]?.id ?? null, // backwards compatibility
    tags,
    shortLink,
    qrCode: `https://api.dub.co/qr?url=${shortLink}`,
    workspaceId: `ws_${response.projectId}`,
  };
}

export async function deleteLink(linkId: string) {
  const link = await prisma.link.delete({
    where: {
      id: linkId,
    },
    include: {
      tags: true,
    },
  });
  return await Promise.allSettled([
    // if the image is stored in Cloudflare R2, delete it
    link.proxy &&
      link.image?.startsWith(process.env.STORAGE_BASE_URL as string) &&
      storage.delete(`images/${link.id}`),
    redis.hdel(link.domain, link.key.toLowerCase()),
    recordLink({ link, deleted: true }),
    link.projectId &&
      prisma.project.update({
        where: {
          id: link.projectId,
        },
        data: {
          linksUsage: {
            decrement: 1,
          },
        },
      }),
  ]);
}

export async function archiveLink({
  linkId,
  archived,
}: {
  linkId: string;
  archived: boolean;
}) {
  return await prisma.link.update({
    where: {
      id: linkId,
    },
    data: {
      archived,
    },
  });
}

export async function transferLink({
  linkId,
  newWorkspaceId,
}: {
  linkId: string;
  newWorkspaceId: string;
}) {
  return await prisma.link.update({
    where: {
      id: linkId,
    },
    data: {
      projectId: newWorkspaceId,
      // remove tags when transferring link
      tags: {
        deleteMany: {},
      },
    },
  });
}<|MERGE_RESOLUTION|>--- conflicted
+++ resolved
@@ -28,19 +28,13 @@
 import { recordLink } from "../tinybird";
 import {
   LinkProps,
-<<<<<<< HEAD
   NewLinkProps,
   ProcessedLinkProps,
-  ProjectProps,
-=======
-  LinkWithTagIdsProps,
->>>>>>> be012aa4
   RedisLinkProps,
   WorkspaceProps,
 } from "../types";
 import z from "../zod";
 
-<<<<<<< HEAD
 const includeTags = {
   tags: {
     include: {
@@ -56,11 +50,7 @@
 };
 
 export async function getLinksForProject({
-  projectId,
-=======
-export async function getLinksForWorkspace({
   workspaceId,
->>>>>>> be012aa4
   domain,
   tagId,
   tagIds,
@@ -310,13 +300,8 @@
   bulk = false,
   skipKeyChecks = false, // only skip when key doesn't change (e.g. when editing a link)
 }: {
-<<<<<<< HEAD
   payload: NewLinkProps & T;
-  project?: ProjectProps;
-=======
-  payload: LinkWithTagIdsProps;
   workspace?: WorkspaceProps;
->>>>>>> be012aa4
   userId?: string;
   bulk?: boolean;
   skipKeyChecks?: boolean;
@@ -466,14 +451,10 @@
       select: {
         id: true,
       },
-<<<<<<< HEAD
       where: {
-        projectId: project?.id,
+        projectId: workspace?.id,
         id: { in: tagIds },
       },
-=======
-      where: { projectId: workspace?.id, id: { in: tagIds } },
->>>>>>> be012aa4
     });
 
     if (tags.length !== tagIds.length) {
@@ -495,7 +476,7 @@
         name: true,
       },
       where: {
-        projectId: project?.id,
+        projectId: workspace?.id,
         name: { in: tagNames },
       },
     });
@@ -556,18 +537,9 @@
       domain,
       key,
       url: processedUrl,
-<<<<<<< HEAD
       userId: userId || null,
       // make sure projectId is set to the current project
-      projectId: project?.id || null,
-=======
-      // make sure projectId is set to the current workspace
       projectId: workspace?.id || null,
-      // if userId is passed, set it (we don't change the userId if it's already set, e.g. when editing a link)
-      ...(userId && {
-        userId,
-      }),
->>>>>>> be012aa4
     },
     error: null,
   };
