import baseX from "base-x";
import crypto from "crypto";

const prefixes = [
<<<<<<< HEAD
  "ws_",
  "user_",
  "link_",
  "tag_",
  "fold_",
  "dom_",
  "po_",
  "dash_",
  "int_",
  "app_",
  "cus_",
  "utm_",
  "wh_",
  "pn_",
  "prog_",
  "pga_",
  "pgi_",
  "pge_",
  "pgr_",
  "inv_",
  "cm_",
  "rw_",
  "disc_",
  "dub_embed_",
  "audit_",
  "import_",
  "grp_",
  "bnty_",
  "bnty_sub_",
  "wf_",
  "msg_",
=======
  "ws_", // workspace
  "user_", // user
  "link_", // link
  "tag_", // tag
  "fold_", // folder
  "dom_", // domain
  "po_", // payout
  "dash_", // dashboard
  "int_", // integration
  "app_", // oauth app
  "cus_", // customer
  "utm_", // utm template
  "wh_", // webhook
  "pn_", // partner
  "prog_", // program
  "pga_", // program application
  "pgi_", // program invitation
  "pge_", // program enrollment
  "pgr_", // program resources
  "pgdl_", // program group default link
  "inv_", // invoice
  "cm_", // commission
  "rw_", // reward
  "disc_", // discount
  "dub_embed_", // dub embed
  "audit_", // audit log
  "import_", // import log
  "grp_", // group
  "bnty_", // bounty
  "bnty_sub_", // bounty submission
  "wf_", // workflow
>>>>>>> 75fdb207
] as const;

// ULID uses base32 encoding
const base32 = baseX("0123456789ABCDEFGHJKMNPQRSTVWXYZ");

// Creates a ULID-compatible buffer (48 bits timestamp + 80 bits randomness)
function createULIDBuffer(): Uint8Array {
  const buf = new Uint8Array(16); // 128 bits total

  // Timestamp (48 bits = 6 bytes)
  const timestamp = BigInt(Date.now());
  buf[0] = Number((timestamp >> BigInt(40)) & BigInt(255));
  buf[1] = Number((timestamp >> BigInt(32)) & BigInt(255));
  buf[2] = Number((timestamp >> BigInt(24)) & BigInt(255));
  buf[3] = Number((timestamp >> BigInt(16)) & BigInt(255));
  buf[4] = Number((timestamp >> BigInt(8)) & BigInt(255));
  buf[5] = Number(timestamp & BigInt(255));

  // Randomness (80 bits = 10 bytes)
  crypto.getRandomValues(buf.subarray(6));

  return buf;
}

// Creates a unique, time-sortable ID with an optional prefix
export const createId = ({ prefix }: { prefix: (typeof prefixes)[number] }) => {
  const buf = createULIDBuffer();
  const id = base32.encode(buf);

  return `${prefix}${id}`;
};<|MERGE_RESOLUTION|>--- conflicted
+++ resolved
@@ -2,39 +2,6 @@
 import crypto from "crypto";
 
 const prefixes = [
-<<<<<<< HEAD
-  "ws_",
-  "user_",
-  "link_",
-  "tag_",
-  "fold_",
-  "dom_",
-  "po_",
-  "dash_",
-  "int_",
-  "app_",
-  "cus_",
-  "utm_",
-  "wh_",
-  "pn_",
-  "prog_",
-  "pga_",
-  "pgi_",
-  "pge_",
-  "pgr_",
-  "inv_",
-  "cm_",
-  "rw_",
-  "disc_",
-  "dub_embed_",
-  "audit_",
-  "import_",
-  "grp_",
-  "bnty_",
-  "bnty_sub_",
-  "wf_",
-  "msg_",
-=======
   "ws_", // workspace
   "user_", // user
   "link_", // link
@@ -66,7 +33,7 @@
   "bnty_", // bounty
   "bnty_sub_", // bounty submission
   "wf_", // workflow
->>>>>>> 75fdb207
+  "msg_", // message
 ] as const;
 
 // ULID uses base32 encoding
