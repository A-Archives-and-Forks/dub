import { recordLink } from "@/lib/tinybird";
import { linkCache } from "./cache";
import { ExpandedLink } from "./utils/transform-link";

export async function propagateBulkLinkChanges(links: ExpandedLink[]) {
  return await Promise.all([
    // update Redis cache
    linkCache.mset(links),
    // update Tinybird
<<<<<<< HEAD
    recordLink(
      links.map((link) => ({
        link_id: link.id,
        domain: link.domain,
        key: link.key,
        url: link.url,
        tag_ids: link.tags?.map(({ tag }) => tag.id) ?? [],
        program_id: link.programId ?? "",
        workspace_id: link.projectId,
        folder_id: link.folderId,
        created_at: link.createdAt,
      })),
    ),
=======
    recordLink(links),
>>>>>>> 03093040
  ]);
}<|MERGE_RESOLUTION|>--- conflicted
+++ resolved
@@ -7,22 +7,6 @@
     // update Redis cache
     linkCache.mset(links),
     // update Tinybird
-<<<<<<< HEAD
-    recordLink(
-      links.map((link) => ({
-        link_id: link.id,
-        domain: link.domain,
-        key: link.key,
-        url: link.url,
-        tag_ids: link.tags?.map(({ tag }) => tag.id) ?? [],
-        program_id: link.programId ?? "",
-        workspace_id: link.projectId,
-        folder_id: link.folderId,
-        created_at: link.createdAt,
-      })),
-    ),
-=======
     recordLink(links),
->>>>>>> 03093040
   ]);
 }