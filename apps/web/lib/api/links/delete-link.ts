import { storage } from "@/lib/storage";
import { recordLink } from "@/lib/tinybird";
<<<<<<< HEAD
=======
import { redis } from "@/lib/upstash";
import { prisma } from "@dub/prisma";
>>>>>>> a0099a72
import { R2_URL } from "@dub/utils";
import { waitUntil } from "@vercel/functions";
import { linkCache } from "./cache";

export async function deleteLink(linkId: string) {
  const link = await prisma.link.delete({
    where: {
      id: linkId,
    },
    include: {
      tags: true,
    },
  });

  waitUntil(
    Promise.allSettled([
      // if there's a valid image and it has the same link ID, delete it
      link.image &&
        link.image.startsWith(`${R2_URL}/images/${link.id}`) &&
        storage.delete(link.image.replace(`${R2_URL}/`, "")),

      // Remove the link from Redis
      linkCache.delete(link),

      // Record link in the Tinybird
      recordLink({
        link_id: link.id,
        domain: link.domain,
        key: link.key,
        url: link.url,
        tag_ids: link.tags.map((tag) => tag.tagId),
        program_id: link.programId ?? "",
        workspace_id: link.projectId,
        created_at: link.createdAt,
        deleted: true,
      }),

      // Decrement the links count for the workspace
      link.projectId &&
        prisma.project.update({
          where: {
            id: link.projectId,
          },
          data: {
            linksUsage: {
              decrement: 1,
            },
          },
        }),
    ]),
  );

  return link;
}<|MERGE_RESOLUTION|>--- conflicted
+++ resolved
@@ -1,10 +1,6 @@
 import { storage } from "@/lib/storage";
 import { recordLink } from "@/lib/tinybird";
-<<<<<<< HEAD
-=======
-import { redis } from "@/lib/upstash";
 import { prisma } from "@dub/prisma";
->>>>>>> a0099a72
 import { R2_URL } from "@dub/utils";
 import { waitUntil } from "@vercel/functions";
 import { linkCache } from "./cache";
