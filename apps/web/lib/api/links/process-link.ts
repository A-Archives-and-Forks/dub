--- conflicted
+++ resolved
@@ -52,11 +52,8 @@
     ios,
     android,
     geo,
-<<<<<<< HEAD
     tagNames,
-=======
     createdAt,
->>>>>>> 3fa09c7c
   } = payload;
 
   const tagIds = combineTagIds(payload);
