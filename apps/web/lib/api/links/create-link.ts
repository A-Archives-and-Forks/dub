--- conflicted
+++ resolved
@@ -146,11 +146,8 @@
         key: response.key,
         url: response.url,
         tag_ids: response.tags.map(({ tag }) => tag.id),
-<<<<<<< HEAD
         folder_id: response.folderId,
-=======
         program_id: link.programId ?? "",
->>>>>>> b61153d8
         workspace_id: response.projectId,
         created_at: response.createdAt,
       }),
