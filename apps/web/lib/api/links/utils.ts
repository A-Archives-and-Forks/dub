--- conflicted
+++ resolved
@@ -44,13 +44,8 @@
 }: {
   domain: string;
   key: string;
-<<<<<<< HEAD
   workspace?: Pick<WorkspaceProps, "plan">;
-}) {
-=======
-  workspace?: WorkspaceProps;
 }): Promise<{ error: string | null; code?: DubApiError["code"] }> {
->>>>>>> fa022920
   if (key.length === 0) {
     if (workspace?.plan === "free") {
       return {
