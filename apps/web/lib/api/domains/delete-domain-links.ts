import { qstash } from "@/lib/cron";
import { prisma } from "@/lib/prisma";
import { APP_DOMAIN_WITH_NGROK, R2_URL } from "@dub/utils";
import { storage } from "../../storage";
import { recordLink } from "../../tinybird";
import { linkCache } from "../links/cache";
import { removeDomainFromVercel } from "./remove-domain-vercel";

// Delete a domain and all links & images associated with it
export async function deleteDomainAndLinks({
  domain,
  workspaceId,
}: {
  domain: string;
  workspaceId: string;
}) {
  const links = await prisma.link.findMany({
    where: {
      domain,
    },
    include: {
      tags: true,
    },
    take: 100, // TODO: We can adjust this number based on the performance
  });

  if (links.length === 0) {
    return;
  }

  const response = await Promise.allSettled([
    // Record link in the Tinybird
    recordLink(
      links.map((link) => ({
        link_id: link.id,
        domain: link.domain,
        key: link.key,
        url: link.url,
        tag_ids: link.tags.map((tag) => tag.id),
        workspace_id: workspaceId,
        created_at: link.createdAt,
        deleted: true,
      })),
    ),

    // Remove image from R2 storage if it exists
    links
      .filter((link) => link.image?.startsWith(`${R2_URL}/images/${link.id}`))
      .map((link) => storage.delete(link.image!.replace(`${R2_URL}/`, ""))),

    // Remove the link from Redis
    linkCache.deleteMany(links),

    // Remove the link from MySQL
    prisma.link.deleteMany({
      where: {
        id: { in: links.map((link) => link.id) },
      },
    }),
  ]);

  response.forEach((promise) => {
    if (promise.status === "rejected") {
      console.error("deleteDomainAndLinks", {
        reason: promise.reason,
        domain,
        workspaceId,
      });
    }
  });

  const remainingLinks = await prisma.link.count({
    where: {
      domain,
    },
  });

  if (remainingLinks > 0) {
    return await queueDomainDeletion({
      workspaceId,
      domain,
      delay: 2,
    });
  }

  // After all links are deleted, delete the domain
  await prisma.domain.delete({
    where: {
      slug: domain,
    },
  });
}

// Mark the domain as deleted
// We'll delete the domain and its links via a cron job
export async function markDomainAsDeleted({
  domain,
  workspaceId,
  delay,
}: {
  domain: string;
  workspaceId: string;
  delay?: number; // delay the cron job to avoid hitting rate limits
}) {
  const links = await prisma.link.updateMany({
    where: {
      domain,
    },
    data: {
      projectId: null,
    },
  });

  const response = await Promise.allSettled([
    removeDomainFromVercel(domain),

    prisma.domain.update({
      where: {
        slug: domain,
      },
      data: {
        projectId: null,
      },
    }),

    prisma.project.update({
      where: {
        id: workspaceId,
      },
<<<<<<< HEAD
      data: {
        linksUsage: {
          decrement: links.count,
        },
=======
      select: {
        id: true,
        domain: true,
        key: true,
        url: true,
        image: true,
        programId: true,
        projectId: true,
        tags: true,
        createdAt: true,
>>>>>>> a4facc33
      },
    }),
  ]);

  await queueDomainDeletion({
    workspaceId,
    domain,
    delay,
  });

  response.forEach((promise) => {
    if (promise.status === "rejected") {
      console.error("markDomainAsDeleted", {
        reason: promise.reason,
        domain,
        workspaceId,
      });
    }
  });
}

<<<<<<< HEAD
async function queueDomainDeletion({
  workspaceId,
  domain,
  delay,
}: {
  workspaceId: string;
  domain: string;
  delay?: number;
}) {
  return await qstash.publishJSON({
    url: `${APP_DOMAIN_WITH_NGROK}/api/cron/domains/delete`,
    ...(delay && { delay }),
    body: {
      workspaceId,
      domain,
    },
  });
=======
  waitUntil(
    (async () => {
      await Promise.allSettled([
        // delete all links from redis
        redis.del(domain.toLowerCase()),
        // record deletes in tinybird for domain & links
        recordLink([
          ...allLinks.map((link) => ({
            link_id: link.id,
            domain: link.domain,
            key: link.key,
            url: link.url,
            tag_ids: link.tags.map((tag) => tag.tagId),
            program_id: link.programId ?? "",
            workspace_id: link.projectId,
            created_at: link.createdAt,
            deleted: true,
          })),
        ]),
        ...allLinks.map((link) => {
          if (
            link.image &&
            link.image.startsWith(`${R2_URL}/images/${link.id}`)
          ) {
            storage.delete(link.image.replace(`${R2_URL}/`, ""));
          }
        }),
        // remove the domain from Vercel
        removeDomainFromVercel(domain),
      ]);
    })(),
  );

  return response;
>>>>>>> a4facc33
}<|MERGE_RESOLUTION|>--- conflicted
+++ resolved
@@ -38,6 +38,7 @@
         url: link.url,
         tag_ids: link.tags.map((tag) => tag.id),
         workspace_id: workspaceId,
+        program_id: link.programId ?? "",
         created_at: link.createdAt,
         deleted: true,
       })),
@@ -127,23 +128,10 @@
       where: {
         id: workspaceId,
       },
-<<<<<<< HEAD
       data: {
         linksUsage: {
           decrement: links.count,
         },
-=======
-      select: {
-        id: true,
-        domain: true,
-        key: true,
-        url: true,
-        image: true,
-        programId: true,
-        projectId: true,
-        tags: true,
-        createdAt: true,
->>>>>>> a4facc33
       },
     }),
   ]);
@@ -165,7 +153,6 @@
   });
 }
 
-<<<<<<< HEAD
 async function queueDomainDeletion({
   workspaceId,
   domain,
@@ -183,40 +170,4 @@
       domain,
     },
   });
-=======
-  waitUntil(
-    (async () => {
-      await Promise.allSettled([
-        // delete all links from redis
-        redis.del(domain.toLowerCase()),
-        // record deletes in tinybird for domain & links
-        recordLink([
-          ...allLinks.map((link) => ({
-            link_id: link.id,
-            domain: link.domain,
-            key: link.key,
-            url: link.url,
-            tag_ids: link.tags.map((tag) => tag.tagId),
-            program_id: link.programId ?? "",
-            workspace_id: link.projectId,
-            created_at: link.createdAt,
-            deleted: true,
-          })),
-        ]),
-        ...allLinks.map((link) => {
-          if (
-            link.image &&
-            link.image.startsWith(`${R2_URL}/images/${link.id}`)
-          ) {
-            storage.delete(link.image.replace(`${R2_URL}/`, ""));
-          }
-        }),
-        // remove the domain from Vercel
-        removeDomainFromVercel(domain),
-      ]);
-    })(),
-  );
-
-  return response;
->>>>>>> a4facc33
 }