<<<<<<< HEAD
import { prisma } from "@/lib/prisma";
=======
import { redis } from "@/lib/upstash";
import { prisma } from "@dub/prisma";
>>>>>>> a0099a72
import { R2_URL } from "@dub/utils";
import { storage } from "../../storage";
import { recordLink } from "../../tinybird";
import { linkCache } from "../links/cache";
import { queueDomainDeletion } from "./queue";
import { removeDomainFromVercel } from "./remove-domain-vercel";

// Delete a domain and all links & images associated with it
export async function deleteDomainAndLinks({
  domain,
  workspaceId,
}: {
  domain: string;
  workspaceId: string;
}) {
  const links = await prisma.link.findMany({
    where: {
      domain,
    },
    include: {
      tags: true,
    },
    take: 100, // TODO: We can adjust this number based on the performance
  });

  if (links.length === 0) {
    return;
  }

  const response = await Promise.allSettled([
    // Record link in the Tinybird
    recordLink(
      links.map((link) => ({
        link_id: link.id,
        domain: link.domain,
        key: link.key,
        url: link.url,
        tag_ids: link.tags.map((tag) => tag.id),
        workspace_id: workspaceId,
        program_id: link.programId ?? "",
        created_at: link.createdAt,
        deleted: true,
      })),
    ),

    // Remove image from R2 storage if it exists
    links
      .filter((link) => link.image?.startsWith(`${R2_URL}/images/${link.id}`))
      .map((link) => storage.delete(link.image!.replace(`${R2_URL}/`, ""))),

    // Remove the link from Redis
    linkCache.deleteMany(links),

    // Remove the link from MySQL
    prisma.link.deleteMany({
      where: {
        id: { in: links.map((link) => link.id) },
      },
    }),
  ]);

  response.forEach((promise) => {
    if (promise.status === "rejected") {
      console.error("deleteDomainAndLinks", {
        reason: promise.reason,
        domain,
        workspaceId,
      });
    }
  });

  const remainingLinks = await prisma.link.count({
    where: {
      domain,
    },
  });

  if (remainingLinks > 0) {
    return await queueDomainDeletion({
      workspaceId,
      domain,
      delay: 2,
    });
  }

  // After all links are deleted, delete the domain and image
  const domainRecord = await prisma.domain.delete({
    where: {
      slug: domain,
    },
  });

  if (domainRecord.logo) {
    await storage.delete(domainRecord.logo.replace(`${R2_URL}/`, ""));
  }
}

// Mark the domain as deleted
// We'll delete the domain and its links via a cron job
export async function markDomainAsDeleted({
  domain,
  workspaceId,
  delay,
}: {
  domain: string;
  workspaceId: string;
  delay?: number; // delay the cron job to avoid hitting rate limits
}) {
  const links = await prisma.link.updateMany({
    where: {
      domain,
    },
    data: {
      projectId: null,
    },
  });

  const response = await Promise.allSettled([
    removeDomainFromVercel(domain),

    prisma.domain.update({
      where: {
        slug: domain,
      },
      data: {
        projectId: null,
      },
    }),

    prisma.project.update({
      where: {
        id: workspaceId,
      },
      data: {
        linksUsage: {
          decrement: links.count,
        },
      },
    }),
  ]);

  await queueDomainDeletion({
    workspaceId,
    domain,
    delay,
  });

  response.forEach((promise) => {
    if (promise.status === "rejected") {
      console.error("markDomainAsDeleted", {
        reason: promise.reason,
        domain,
        workspaceId,
      });
    }
  });
}<|MERGE_RESOLUTION|>--- conflicted
+++ resolved
@@ -1,9 +1,4 @@
-<<<<<<< HEAD
-import { prisma } from "@/lib/prisma";
-=======
-import { redis } from "@/lib/upstash";
 import { prisma } from "@dub/prisma";
->>>>>>> a0099a72
 import { R2_URL } from "@dub/utils";
 import { storage } from "../../storage";
 import { recordLink } from "../../tinybird";
