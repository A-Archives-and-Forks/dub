"use server";

import { recordAuditLog } from "@/lib/api/audit-logs/record-audit-log";
import { getDiscountOrThrow } from "@/lib/api/partners/get-discount-or-throw";
import { getDefaultProgramIdOrThrow } from "@/lib/api/programs/get-default-program-id-or-throw";
import { getProgramOrThrow } from "@/lib/api/programs/get-program-or-throw";
import { qstash } from "@/lib/cron";
import { redis } from "@/lib/upstash";
import { prisma } from "@dub/prisma";
import { APP_DOMAIN_WITH_NGROK } from "@dub/utils";
import { waitUntil } from "@vercel/functions";
import { z } from "zod";
import { authActionClient } from "../safe-action";

const deleteDiscountSchema = z.object({
  workspaceId: z.string(),
  discountId: z.string(),
});

export const deleteDiscountAction = authActionClient
  .schema(deleteDiscountSchema)
  .action(async ({ parsedInput, ctx }) => {
    const { workspace, user } = ctx;
    const { discountId } = parsedInput;

    const programId = getDefaultProgramIdOrThrow(workspace);

    const program = await getProgramOrThrow({
      workspaceId: workspace.id,
      programId,
    });

    const discount = await getDiscountOrThrow({
      programId,
      discountId,
    });

    if (!discount.default) {
      let offset = 0;

      while (true) {
        const partners = await prisma.programEnrollment.findMany({
          where: {
            programId,
            discountId,
          },
          select: {
            partnerId: true,
          },
          skip: offset,
          take: 1000,
        });

        if (partners.length === 0) {
          break;
        }

        await redis.lpush(
          `discount-partners:${discountId}`,
          partners.map((partner) => partner.partnerId),
        );

        offset += 1000;
      }
    }

    const deletedDiscountId = await prisma.$transaction(async (tx) => {
      // 1. Find the default discount (if it exists)
      const defaultDiscount = await tx.discount.findFirst({
        where: {
          programId,
          default: true,
        },
      });

      // 2. Update current associations
      await tx.programEnrollment.updateMany({
        where: {
          programId,
          discountId: discount.id,
        },
        data: {
          // Replace the current discount with the default discount if it exists
          // and the discount we're deleting is not the default discount
          discountId: discount.default
            ? null
            : defaultDiscount
              ? defaultDiscount.id
              : null,
        },
      });

      // 3. Finally, delete the current discount
      await tx.discount.delete({
        where: {
          id: discount.id,
        },
      });

      return discountId;
    });

    if (deletedDiscountId) {
      waitUntil(
<<<<<<< HEAD
        qstash.publishJSON({
          url: `${APP_DOMAIN_WITH_NGROK}/api/cron/links/invalidate-for-discounts`,
          body: {
            programId,
            discountId,
            isDefault: discount.default,
            action: "discount-deleted",
          },
        }),
=======
        (async () => {
          await Promise.allSettled([
            qstash.publishJSON({
              url: `${APP_DOMAIN_WITH_NGROK}/api/cron/links/invalidate-for-discounts`,
              body: {
                programId,
                discountId,
                isDefault,
                action: "discount-deleted",
              },
            }),

            recordAuditLog({
              workspaceId: workspace.id,
              programId,
              action: "discount.deleted",
              description: `Discount ${discountId} deleted`,
              actor: user,
              targets: [
                {
                  type: "discount",
                  id: discountId,
                  metadata: discount,
                },
              ],
            }),
          ]);
        })(),
>>>>>>> ec9aac59
      );
    }
  });<|MERGE_RESOLUTION|>--- conflicted
+++ resolved
@@ -102,46 +102,32 @@
 
     if (deletedDiscountId) {
       waitUntil(
-<<<<<<< HEAD
-        qstash.publishJSON({
-          url: `${APP_DOMAIN_WITH_NGROK}/api/cron/links/invalidate-for-discounts`,
-          body: {
+        Promise.allSettled([
+          qstash.publishJSON({
+            url: `${APP_DOMAIN_WITH_NGROK}/api/cron/links/invalidate-for-discounts`,
+            body: {
+              programId,
+              discountId,
+              isDefault: discount.default,
+              action: "discount-deleted",
+            },
+          }),
+
+          recordAuditLog({
+            workspaceId: workspace.id,
             programId,
-            discountId,
-            isDefault: discount.default,
-            action: "discount-deleted",
-          },
-        }),
-=======
-        (async () => {
-          await Promise.allSettled([
-            qstash.publishJSON({
-              url: `${APP_DOMAIN_WITH_NGROK}/api/cron/links/invalidate-for-discounts`,
-              body: {
-                programId,
-                discountId,
-                isDefault,
-                action: "discount-deleted",
+            action: "discount.deleted",
+            description: `Discount ${discountId} deleted`,
+            actor: user,
+            targets: [
+              {
+                type: "discount",
+                id: discountId,
+                metadata: discount,
               },
-            }),
-
-            recordAuditLog({
-              workspaceId: workspace.id,
-              programId,
-              action: "discount.deleted",
-              description: `Discount ${discountId} deleted`,
-              actor: user,
-              targets: [
-                {
-                  type: "discount",
-                  id: discountId,
-                  metadata: discount,
-                },
-              ],
-            }),
-          ]);
-        })(),
->>>>>>> ec9aac59
+            ],
+          }),
+        ]),
       );
     }
   });