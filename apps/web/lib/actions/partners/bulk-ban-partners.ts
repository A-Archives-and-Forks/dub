"use server";

import { recordAuditLog } from "@/lib/api/audit-logs/record-audit-log";
import { enqueueCouponCodeDeleteJobs } from "@/lib/api/discounts/enqueue-coupon-code-delete-jobs";
import { linkCache } from "@/lib/api/links/cache";
import { syncTotalCommissions } from "@/lib/api/partners/sync-total-commissions";
import { getDefaultProgramIdOrThrow } from "@/lib/api/programs/get-default-program-id-or-throw";
import {
  BAN_PARTNER_REASONS,
  bulkBanPartnersSchema,
} from "@/lib/zod/schemas/partners";
import { sendBatchEmail } from "@dub/email";
import { resend } from "@dub/email/resend";
import PartnerBanned from "@dub/email/templates/partner-banned";
import { prisma } from "@dub/prisma";
import { ProgramEnrollmentStatus } from "@prisma/client";
import { waitUntil } from "@vercel/functions";
import { authActionClient } from "../safe-action";

export const bulkBanPartnersAction = authActionClient
  .schema(bulkBanPartnersSchema)
  .action(async ({ parsedInput, ctx }) => {
    const { workspace, user } = ctx;
    const { partnerIds } = parsedInput;

    const programId = getDefaultProgramIdOrThrow(workspace);

    const programEnrollments = await prisma.programEnrollment.findMany({
      where: {
        partnerId: {
          in: partnerIds,
        },
        programId,
        status: {
          not: "banned",
        },
      },
      select: {
        id: true,
        partner: {
          select: {
            id: true,
            name: true,
            email: true,
          },
        },
        links: {
          select: {
            id: true,
            domain: true,
            key: true,
            couponCode: true,
            projectId: true,
          },
        },
      },
    });

    if (programEnrollments.length === 0) {
      throw new Error("You must provide at least one valid partner ID.");
    }

    const commonWhere = {
      programId,
      partnerId: {
        in: partnerIds,
      },
    };

    await prisma.$transaction([
      prisma.programEnrollment.updateMany({
        where: {
          ...commonWhere,
        },
        data: {
          status: ProgramEnrollmentStatus.banned,
          bannedAt: new Date(),
          bannedReason: parsedInput.reason,
          groupId: null,
          clickRewardId: null,
          leadRewardId: null,
          saleRewardId: null,
          discountId: null,
        },
      }),

      prisma.link.updateMany({
        where: {
          ...commonWhere,
        },
        data: {
          expiresAt: new Date(),
        },
      }),

      prisma.commission.updateMany({
        where: {
          ...commonWhere,
          status: "pending",
        },
        data: {
          status: "canceled",
        },
      }),

      prisma.payout.updateMany({
        where: {
          ...commonWhere,
          status: "pending",
        },
        data: {
          status: "canceled",
        },
      }),
    ]);

    waitUntil(
      (async () => {
        const program = await prisma.program.findUniqueOrThrow({
          where: {
            id: programId,
          },
          select: {
            name: true,
            slug: true,
          },
        });

<<<<<<< HEAD
        const links = programEnrollments.flatMap(({ links }) => links);

        await Promise.allSettled([
          // Sync total commissions for each partner
          ...programEnrollments.map(({ partner }) =>
            syncTotalCommissions({
              partnerId: partner.id,
              programId,
            }),
          ),

          // Expire links from cache
          linkCache.deleteMany(links),

          // Enqueue coupon code delete jobs
          enqueueCouponCodeDeleteJobs(links),

          // Record audit log for each partner
          recordAuditLog(
            programEnrollments.map(({ partner }) => ({
              workspaceId: workspace.id,
              programId,
              action: "partner.banned",
              description: `Partner ${partner.id} banned`,
              actor: user,
              targets: [
                {
                  type: "partner",
                  id: partner.id,
                  metadata: partner,
=======
        if (!resend) {
          console.error("Resend is not configured, skipping email sending.");
          return;
        }

        await sendBatchEmail(
          programEnrollments
            .filter(({ partner }) => partner.email)
            .map(({ partner }) => ({
              to: partner.email!,
              subject: `You've been banned from the ${program.name} Partner Program`,
              variant: "notifications",
              react: PartnerBanned({
                partner: {
                  name: partner.name,
                  email: partner.email!,
                },
                program: {
                  name: program.name,
                  slug: program.slug,
>>>>>>> 9a78c017
                },
              ],
            })),
          ),

          // Send email to each partner
          resend.batch.send(
            programEnrollments
              .filter(({ partner }) => partner.email)
              .map(({ partner }) => ({
                from: VARIANT_TO_FROM_MAP.notifications,
                to: partner.email!,
                subject: `You've been banned from the ${program.name} Partner Program`,
                variant: "notifications",
                react: PartnerBanned({
                  partner: {
                    name: partner.name,
                    email: partner.email!,
                  },
                  program: {
                    name: program.name,
                    supportEmail: program.supportEmail || "support@dub.co",
                  },
                  bannedReason: BAN_PARTNER_REASONS[parsedInput.reason],
                }),
              })),
          ),
        ]);
      })(),
    );
  });<|MERGE_RESOLUTION|>--- conflicted
+++ resolved
@@ -10,7 +10,6 @@
   bulkBanPartnersSchema,
 } from "@/lib/zod/schemas/partners";
 import { sendBatchEmail } from "@dub/email";
-import { resend } from "@dub/email/resend";
 import PartnerBanned from "@dub/email/templates/partner-banned";
 import { prisma } from "@dub/prisma";
 import { ProgramEnrollmentStatus } from "@prisma/client";
@@ -126,7 +125,6 @@
           },
         });
 
-<<<<<<< HEAD
         const links = programEnrollments.flatMap(({ links }) => links);
 
         await Promise.allSettled([
@@ -136,6 +134,27 @@
               partnerId: partner.id,
               programId,
             }),
+          ),
+
+          sendBatchEmail(
+            programEnrollments
+              .filter(({ partner }) => partner.email)
+              .map(({ partner }) => ({
+                to: partner.email!,
+                subject: `You've been banned from the ${program.name} Partner Program`,
+                variant: "notifications",
+                react: PartnerBanned({
+                  partner: {
+                    name: partner.name,
+                    email: partner.email!,
+                  },
+                  program: {
+                    name: program.name,
+                    slug: program.slug,
+                  },
+                  bannedReason: BAN_PARTNER_REASONS[parsedInput.reason],
+                }),
+              })),
           ),
 
           // Expire links from cache
@@ -157,54 +176,9 @@
                   type: "partner",
                   id: partner.id,
                   metadata: partner,
-=======
-        if (!resend) {
-          console.error("Resend is not configured, skipping email sending.");
-          return;
-        }
-
-        await sendBatchEmail(
-          programEnrollments
-            .filter(({ partner }) => partner.email)
-            .map(({ partner }) => ({
-              to: partner.email!,
-              subject: `You've been banned from the ${program.name} Partner Program`,
-              variant: "notifications",
-              react: PartnerBanned({
-                partner: {
-                  name: partner.name,
-                  email: partner.email!,
-                },
-                program: {
-                  name: program.name,
-                  slug: program.slug,
->>>>>>> 9a78c017
                 },
               ],
             })),
-          ),
-
-          // Send email to each partner
-          resend.batch.send(
-            programEnrollments
-              .filter(({ partner }) => partner.email)
-              .map(({ partner }) => ({
-                from: VARIANT_TO_FROM_MAP.notifications,
-                to: partner.email!,
-                subject: `You've been banned from the ${program.name} Partner Program`,
-                variant: "notifications",
-                react: PartnerBanned({
-                  partner: {
-                    name: partner.name,
-                    email: partner.email!,
-                  },
-                  program: {
-                    name: program.name,
-                    supportEmail: program.supportEmail || "support@dub.co",
-                  },
-                  bannedReason: BAN_PARTNER_REASONS[parsedInput.reason],
-                }),
-              })),
           ),
         ]);
       })(),
