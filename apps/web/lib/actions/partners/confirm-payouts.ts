"use server";

import { getDefaultProgramIdOrThrow } from "@/lib/api/programs/get-default-program-id-or-throw";
import { qstash } from "@/lib/cron";
<<<<<<< HEAD
import { PAYMENT_METHOD_TYPES } from "@/lib/partners/constants";
=======
import { CUTOFF_PERIOD_ENUM } from "@/lib/partners/cutoff-period";
>>>>>>> 42ab1982
import { stripe } from "@/lib/stripe";
import { APP_DOMAIN_WITH_NGROK } from "@dub/utils";
import z from "zod";
import { authActionClient } from "../safe-action";

const confirmPayoutsSchema = z.object({
  workspaceId: z.string(),
  paymentMethodId: z.string(),
  cutoffPeriod: CUTOFF_PERIOD_ENUM,
});

// Confirm payouts
export const confirmPayoutsAction = authActionClient
  .schema(confirmPayoutsSchema)
  .action(async ({ parsedInput, ctx }) => {
    const { workspace, user } = ctx;
    const { paymentMethodId, cutoffPeriod } = parsedInput;

    getDefaultProgramIdOrThrow(workspace);

    if (!workspace.stripeId) {
      throw new Error("Workspace does not have a valid Stripe ID.");
    }

    const paymentMethod = await stripe.paymentMethods.retrieve(paymentMethodId);

    if (paymentMethod.customer !== workspace.stripeId) {
      throw new Error("Invalid payout method.");
    }

    if (!PAYMENT_METHOD_TYPES.includes(paymentMethod.type)) {
      throw new Error(
        `We only support ${PAYMENT_METHOD_TYPES.join(
          ", ",
        )} for now. Please update your payout method to one of these.`,
      );
    }

    const qstashResponse = await qstash.publishJSON({
      url: `${APP_DOMAIN_WITH_NGROK}/api/cron/payouts/confirm`,
      body: {
        workspaceId: workspace.id,
        userId: user.id,
        paymentMethodId,
        cutoffPeriod,
      },
    });

    if (qstashResponse.messageId) {
      console.log(`Message sent to Qstash with id ${qstashResponse.messageId}`);
    } else {
      console.error("Error sending message to Qstash", qstashResponse);
    }
  });<|MERGE_RESOLUTION|>--- conflicted
+++ resolved
@@ -2,11 +2,8 @@
 
 import { getDefaultProgramIdOrThrow } from "@/lib/api/programs/get-default-program-id-or-throw";
 import { qstash } from "@/lib/cron";
-<<<<<<< HEAD
 import { PAYMENT_METHOD_TYPES } from "@/lib/partners/constants";
-=======
 import { CUTOFF_PERIOD_ENUM } from "@/lib/partners/cutoff-period";
->>>>>>> 42ab1982
 import { stripe } from "@/lib/stripe";
 import { APP_DOMAIN_WITH_NGROK } from "@dub/utils";
 import z from "zod";
