"use server";

import { recordAuditLog } from "@/lib/api/audit-logs/record-audit-log";
import { createId } from "@/lib/api/create-id";
import { getDefaultProgramIdOrThrow } from "@/lib/api/programs/get-default-program-id-or-throw";
import { getProgramOrThrow } from "@/lib/api/programs/get-program-or-throw";
import { qstash } from "@/lib/cron";
import { createDiscountSchema } from "@/lib/zod/schemas/discount";
import { prisma } from "@dub/prisma";
import { APP_DOMAIN_WITH_NGROK } from "@dub/utils";
import { waitUntil } from "@vercel/functions";
import { authActionClient } from "../safe-action";

export const createDiscountAction = authActionClient
  .schema(createDiscountSchema)
  .action(async ({ parsedInput, ctx }) => {
<<<<<<< HEAD
    const { workspace } = ctx;
    let {
      amount,
      type,
      maxDuration,
      couponId,
      couponTestId,
      isDefault,
      includedPartnerIds,
      excludedPartnerIds,
    } = parsedInput;

    includedPartnerIds = includedPartnerIds || [];
    excludedPartnerIds = excludedPartnerIds || [];
=======
    const { workspace, user } = ctx;
    const { partnerIds, amount, type, maxDuration, couponId, couponTestId } =
      parsedInput;
>>>>>>> ec9aac59

    const programId = getDefaultProgramIdOrThrow(workspace);

    await getProgramOrThrow({
      workspaceId: workspace.id,
      programId,
    });

    // A program can have only one default discount
    if (isDefault) {
      const defaultDiscount = await prisma.discount.findFirst({
        where: {
          programId,
          default: true,
        },
      });

      if (defaultDiscount) {
        throw new Error(
          "There is an existing default discount already. A program can only have one default discount.",
        );
      }
    }

    const finalPartnerIds = [...includedPartnerIds, ...excludedPartnerIds];

    if (finalPartnerIds && finalPartnerIds.length > 0) {
      const programEnrollments = await prisma.programEnrollment.findMany({
        where: {
          programId,
          partnerId: {
            in: finalPartnerIds,
          },
        },
        select: {
          partnerId: true,
          discountId: true,
          partner: true,
        },
      });

      const invalidPartnerIds = finalPartnerIds.filter(
        (id) =>
          !programEnrollments.some((enrollment) => enrollment.partnerId === id),
      );

      if (invalidPartnerIds.length > 0) {
        throw new Error(
          `Invalid partner IDs provided: ${invalidPartnerIds.join(", ")}`,
        );
      }
    }

    const discount = await prisma.discount.create({
      data: {
        id: createId({ prefix: "disc_" }),
        programId,
        amount,
        type,
        maxDuration,
        couponId,
        couponTestId,
        default: isDefault,
      },
    });

    await prisma.programEnrollment.updateMany({
      where: {
        programId,
        ...(discount.default
          ? {
              discountId: null,
              ...(excludedPartnerIds.length > 0 && {
                partnerId: {
                  notIn: excludedPartnerIds,
                },
              }),
            }
          : {
              partnerId: {
                in: includedPartnerIds,
              },
            }),
      },
      data: {
        discountId: discount.id,
      },
    });

    waitUntil(
      (async () => {
        await Promise.allSettled([
          qstash.publishJSON({
            url: `${APP_DOMAIN_WITH_NGROK}/api/cron/links/invalidate-for-discounts`,
            body: {
              programId,
              discountId: discount.id,
              isDefault,
              action: "discount-created",
            },
          }),

          recordAuditLog({
            workspaceId: workspace.id,
            programId,
            action: "discount.created",
            description: `Discount ${discount.id} created`,
            actor: user,
            targets: [
              {
                type: "discount",
                id: discount.id,
                metadata: discount,
              },
            ],
          }),
        ]);
      })(),
    );
  });<|MERGE_RESOLUTION|>--- conflicted
+++ resolved
@@ -14,8 +14,7 @@
 export const createDiscountAction = authActionClient
   .schema(createDiscountSchema)
   .action(async ({ parsedInput, ctx }) => {
-<<<<<<< HEAD
-    const { workspace } = ctx;
+    const { workspace, user } = ctx;
     let {
       amount,
       type,
@@ -29,11 +28,6 @@
 
     includedPartnerIds = includedPartnerIds || [];
     excludedPartnerIds = excludedPartnerIds || [];
-=======
-    const { workspace, user } = ctx;
-    const { partnerIds, amount, type, maxDuration, couponId, couponTestId } =
-      parsedInput;
->>>>>>> ec9aac59
 
     const programId = getDefaultProgramIdOrThrow(workspace);
 
