--- conflicted
+++ resolved
@@ -25,56 +25,25 @@
       discountId,
     });
 
-<<<<<<< HEAD
-    const { partnerGroup, ...updatedDiscount } = await prisma.discount.update({
-      where: {
-        id: discountId,
-      },
-      data: {
-        couponTestId: couponTestId || null,
-      },
-      include: {
-        partnerGroup: {
-          select: {
-            id: true,
-          },
-        },
-      },
-    });
-=======
     const { program, partnerGroup, ...updatedDiscount } =
       await prisma.discount.update({
         where: {
           id: discountId,
         },
         data: {
-          amount,
-          type,
-          maxDuration,
-          couponId,
-          couponTestId,
+          couponTestId: couponTestId || null,
         },
         include: {
           program: true,
           partnerGroup: true,
         },
       });
->>>>>>> 2100740d
 
-    const shouldExpireCache =
-      discount.couponTestId !== updatedDiscount.couponTestId;
+    waitUntil(
+      (async () => {
+        const shouldExpireCache =
+          discount.couponTestId !== updatedDiscount.couponTestId;
 
-<<<<<<< HEAD
-    waitUntil(
-      Promise.allSettled([
-        shouldExpireCache &&
-          partnerGroup &&
-          qstash.publishJSON({
-            url: `${APP_DOMAIN_WITH_NGROK}/api/cron/links/invalidate-for-discounts`,
-            body: {
-              groupId: partnerGroup.id,
-            },
-=======
         await Promise.allSettled([
           ...(shouldExpireCache
             ? [
@@ -108,23 +77,8 @@
                 metadata: updatedDiscount,
               },
             ],
->>>>>>> 2100740d
           }),
-
-        recordAuditLog({
-          workspaceId: workspace.id,
-          programId,
-          action: "discount.updated",
-          description: `Discount ${discount.id} updated`,
-          actor: user,
-          targets: [
-            {
-              type: "discount",
-              id: discount.id,
-              metadata: updatedDiscount,
-            },
-          ],
-        }),
-      ]),
+        ]);
+      })(),
     );
   });