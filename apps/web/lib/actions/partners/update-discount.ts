--- conflicted
+++ resolved
@@ -14,13 +14,8 @@
 export const updateDiscountAction = authActionClient
   .schema(updateDiscountSchema)
   .action(async ({ parsedInput, ctx }) => {
-<<<<<<< HEAD
-    const { workspace } = ctx;
+    const { workspace, user } = ctx;
     let {
-=======
-    const { workspace, user } = ctx;
-    const {
->>>>>>> ec9aac59
       discountId,
       amount,
       type,
@@ -117,7 +112,7 @@
                 body: {
                   programId,
                   discountId,
-                  isDefault,
+                  isDefault: updatedDiscount.default,
                   action: "discount-updated",
                 },
               })
@@ -126,13 +121,6 @@
           recordAuditLog({
             workspaceId: workspace.id,
             programId,
-<<<<<<< HEAD
-            discountId,
-            isDefault: discount.default,
-            action: "discount-updated",
-          },
-        });
-=======
             action: "discount.updated",
             description: `Discount ${discount.id} updated`,
             actor: user,
@@ -145,7 +133,6 @@
             ],
           }),
         ]);
->>>>>>> ec9aac59
       })(),
     );
   });
