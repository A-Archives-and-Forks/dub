--- conflicted
+++ resolved
@@ -539,14 +539,10 @@
 
 export type AdditionalPartnerLink = z.infer<typeof additionalPartnerLinkSchema>;
 
-<<<<<<< HEAD
 export type PartnerGroupProps = PartnerGroup & {
   defaultLinks: DefaultPartnerLink[];
   additionalLinks: AdditionalPartnerLink[];
 };
-=======
-export type GroupExtendedProps = z.infer<typeof GroupSchemaExtended>;
-
 export type BountyProps = z.infer<typeof BountySchema>;
 export type BountyListProps = z.infer<typeof BountyListSchema>;
 export type BountyExtendedProps = z.infer<typeof BountySchemaExtended>;
@@ -591,5 +587,4 @@
 //     amount: number;
 //     earnings: number;
 //   }
-// >;
->>>>>>> f22c26af
+// >;