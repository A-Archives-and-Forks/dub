--- conflicted
+++ resolved
@@ -77,15 +77,7 @@
 
 export type RoleProps = (typeof roles)[number];
 
-<<<<<<< HEAD
-export type BetaFeatures =
-  | "integrations"
-  | "dublink"
-  | "referrals"
-  | "webhooks";
-=======
-export type BetaFeatures = "dublink" | "referrals";
->>>>>>> 5039ec7d
+export type BetaFeatures = "dublink" | "referrals" | "webhooks";
 
 export type AddOns = "conversion" | "sso";
 
