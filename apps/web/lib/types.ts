--- conflicted
+++ resolved
@@ -357,12 +357,10 @@
 
 export type PartnerPayoutResponse = z.infer<typeof PartnerPayoutResponseSchema>;
 
-<<<<<<< HEAD
+export type InvoiceProps = z.infer<typeof InvoiceSchema>;
+
 export type CustomerActivity = z.infer<typeof customerActivitySchema>;
 
 export type CustomerActivityResponse = z.infer<
   typeof customerActivityResponseSchema
->;
-=======
-export type InvoiceProps = z.infer<typeof InvoiceSchema>;
->>>>>>> 06030635
+>;