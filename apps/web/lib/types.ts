import z from "@/lib/zod";
import { metaTagsSchema } from "@/lib/zod/schemas/metatags";
import { DirectorySyncProviders } from "@boxyhq/saml-jackson";
import { Link, Project } from "@prisma/client";
import { WEBHOOK_TRIGGERS } from "./webhook/constants";
import { integrationSchema } from "./zod/schemas/integration";
import { createLinkBodySchema } from "./zod/schemas/links";
import { oAuthAppSchema } from "./zod/schemas/oauth";
import { tokenSchema } from "./zod/schemas/token";
import {
  createWebhookSchema,
  webhookPayloadSchema,
  webhookSchema,
} from "./zod/schemas/webhooks";

export type LinkProps = Link;

export interface LinkWithTagsProps extends LinkProps {
  tags: TagProps[];
}

export interface SimpleLinkProps {
  domain: string;
  key: string;
  url: string;
}

export interface QRLinkProps {
  domain: string;
  key?: string;
  url?: string;
}

export interface RedisLinkProps {
  id: string;
  url?: string;
  trackConversion?: boolean;
  password?: boolean;
  proxy?: boolean;
  rewrite?: boolean;
  iframeable?: boolean;
  expiresAt?: Date;
  expiredUrl?: string;
  ios?: string;
  android?: string;
  geo?: object;
  doIndex?: boolean;
  projectId?: string;
}

export interface EdgeLinkProps {
  id: string;
  domain: string;
  key: string;
  url: string;
  proxy: boolean;
  title: string;
  description: string;
  image: string;
  password: string;
  clicks: number;
  publicStats: boolean;
  userId: string;
  projectId: string;
}

export interface TagProps {
  id: string;
  name: string;
  color: TagColorProps;
}

export type TagColorProps = (typeof tagColors)[number];

export type PlanProps = (typeof plans)[number];

export type RoleProps = (typeof roles)[number];

export type BetaFeatures =
  | "conversions"
  | "integrations"
  | "dublink"
<<<<<<< HEAD
  | "webhooks";
=======
  | "referrals";
>>>>>>> 2afb1212

export interface WorkspaceProps extends Project {
  logo: string | null;
  plan: PlanProps;
  domains: {
    id: string;
    slug: string;
    primary: boolean;
    verified: boolean;
  }[];
  users: {
    role: RoleProps;
  }[];
  flags?: {
    [key in BetaFeatures]: boolean;
  };
}

export type WorkspaceWithUsers = Omit<WorkspaceProps, "domains">;

export interface UserProps {
  id: string;
  name: string;
  email: string;
  image?: string;
  createdAt: Date;
  source: string | null;
  migratedWorkspace: string | null;
  defaultWorkspace?: string;
  isMachine: boolean;
  hasPassword: boolean;
  provider: string | null;
}

export interface WorkspaceUserProps extends UserProps {
  role: RoleProps;
}

export type DomainVerificationStatusProps =
  | "Valid Configuration"
  | "Invalid Configuration"
  | "Conflicting DNS Records"
  | "Pending Verification"
  | "Domain Not Found"
  | "Unknown Error";

export interface DomainProps {
  id: string;
  slug: string;
  verified: boolean;
  primary: boolean;
  archived: boolean;
  placeholder?: string;
  expiredUrl?: string;
  projectId: string;
}

export interface BitlyGroupProps {
  guid: string;
  bsds: string[]; // custom domains
  tags: string[];
}

export interface ImportedDomainCountProps {
  id: number;
  domain: string;
  links: number;
}

export interface SAMLProviderProps {
  name: string;
  logo: string;
  saml: "okta" | "azure" | "google";
  samlModalCopy: string;
  scim: keyof typeof DirectorySyncProviders;
  scimModalCopy: {
    url: string;
    token: string;
  };
}

export type NewLinkProps = z.infer<typeof createLinkBodySchema>;

type ProcessedLinkOverrides = "domain" | "key" | "url" | "projectId";
export type ProcessedLinkProps = Omit<NewLinkProps, ProcessedLinkOverrides> &
  Pick<LinkProps, ProcessedLinkOverrides> & { userId?: LinkProps["userId"] } & {
    createdAt?: Date;
    id?: string;
  };

export const plans = [
  "free",
  "pro",
  "business",
  "business plus",
  "business extra",
  "business max",
  "enterprise",
] as const;

export const roles = ["owner", "member"] as const;

export const tagColors = [
  "red",
  "yellow",
  "green",
  "blue",
  "purple",
  "pink",
  "brown",
] as const;

export type MetaTag = z.infer<typeof metaTagsSchema>;

export type TokenProps = z.infer<typeof tokenSchema>;

export type OAuthAppProps = z.infer<typeof oAuthAppSchema>;

export type NewOAuthApp = Omit<
  OAuthAppProps,
  | "id"
  | "clientId"
  | "verified"
  | "installations"
  | "screenshots"
  | "installUrl"
>;

export type ExistingOAuthApp = OAuthAppProps;

export type IntegrationProps = z.infer<typeof integrationSchema>;

export type NewOrExistingIntegration = Omit<
  IntegrationProps,
  "id" | "verified" | "installations"
> & {
  id?: string;
};

export type InstalledIntegrationProps = Pick<
  IntegrationProps,
  "id" | "slug" | "logo" | "name" | "developer" | "description"
> & {
  installations: number;
  installed?: boolean;
};

export type InstalledIntegrationInfoProps = Pick<
  IntegrationProps,
  | "id"
  | "slug"
  | "logo"
  | "name"
  | "developer"
  | "description"
  | "readme"
  | "website"
  | "screenshots"
  | "installUrl"
> & {
  createdAt: Date;
  installations: number;
  installed: {
    id: string;
    createdAt: Date;
    by: {
      id: string;
      name: string | null;
      image: string | null;
    };
  } | null;
};

export type WebhookTrigger = (typeof WEBHOOK_TRIGGERS)[number];

export type WebhookProps = z.infer<typeof webhookSchema>;

export type NewWebhook = z.infer<typeof createWebhookSchema>;

export type WebhookPayloadSchema = z.infer<typeof webhookPayloadSchema>;<|MERGE_RESOLUTION|>--- conflicted
+++ resolved
@@ -80,11 +80,8 @@
   | "conversions"
   | "integrations"
   | "dublink"
-<<<<<<< HEAD
-  | "webhooks";
-=======
+  | "webhooks"
   | "referrals";
->>>>>>> 2afb1212
 
 export interface WorkspaceProps extends Project {
   logo: string | null;
