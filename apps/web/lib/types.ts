--- conflicted
+++ resolved
@@ -272,8 +272,6 @@
 
 export type TrackSaleResponse = z.infer<typeof trackSaleResponseSchema>;
 
-<<<<<<< HEAD
 export type Customer = z.infer<typeof CustomerSchema>;
-=======
-export type UsageResponse = z.infer<typeof usageResponse>;
->>>>>>> e0edaf03
+
+export type UsageResponse = z.infer<typeof usageResponse>;