import { parse } from "@/lib/middleware/utils";
import { NextRequest, NextResponse } from "next/server";
import { userIsInBeta } from "../edge-config";
import { getDefaultPartner } from "./utils/get-default-partner";
import { getUserViaToken } from "./utils/get-user-via-token";

const UNAUTHENTICATED_PATHS = [
  "/login",
  "/register",
  "/forgot-password",
  "/auth/reset-password",
];

export default async function PartnersMiddleware(req: NextRequest) {
  const { path, searchParamsString } = parse(req);

  const isUnauthenticatedPath = UNAUTHENTICATED_PATHS.some((p) =>
    path.startsWith(p),
  );

  const user = await getUserViaToken(req);

  if (!user && !isUnauthenticatedPath)
    return NextResponse.redirect(new URL("/login", req.url)); // Redirect unauthenticated users to login
  else if (user && path === "/login")
    return NextResponse.redirect(new URL("/", req.url)); // Redirect authenticated users to dashboard

  const partnersEnabled = user
    ? await userIsInBeta(user.email, "partnersPortal")
    : false;

  if (
    user &&
    partnersEnabled &&
<<<<<<< HEAD
    !["/account", "/pn_", "/onboarding"].some((p) => path.startsWith(p))
=======
    !["/account", "/onboarding", "/pn_"].some((p) => path.startsWith(p))
>>>>>>> 3b6c17af
  ) {
    const defaultPartner = await getDefaultPartner(user);

    if (!defaultPartner) {
      return NextResponse.redirect(new URL("/onboarding", req.url));
    }

    return NextResponse.redirect(
      new URL(`/${defaultPartner}${path}${searchParamsString}`, req.url),
    );
  }

  // Redirect to home if partner flag is off
  if (user && !partnersEnabled && !isUnauthenticatedPath && path !== "/")
    return NextResponse.redirect(new URL("/", req.url));

  return NextResponse.rewrite(
    new URL(`/partners.dub.co${path === "/" ? "" : path}`, req.url),
  );
}<|MERGE_RESOLUTION|>--- conflicted
+++ resolved
@@ -32,11 +32,7 @@
   if (
     user &&
     partnersEnabled &&
-<<<<<<< HEAD
-    !["/account", "/pn_", "/onboarding"].some((p) => path.startsWith(p))
-=======
     !["/account", "/onboarding", "/pn_"].some((p) => path.startsWith(p))
->>>>>>> 3b6c17af
   ) {
     const defaultPartner = await getDefaultPartner(user);
 
