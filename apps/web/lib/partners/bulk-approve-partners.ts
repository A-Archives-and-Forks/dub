import { ProgramRewardDescription } from "@/ui/partners/program-reward-description";
import { resend } from "@dub/email/resend";
import { VARIANT_TO_FROM_MAP } from "@dub/email/resend/constants";
import PartnerApplicationApproved from "@dub/email/templates/partner-application-approved";
import { prisma } from "@dub/prisma";
import { chunk, isFulfilled } from "@dub/utils";
import { Partner, ProgramEnrollment } from "@prisma/client";
import { waitUntil } from "@vercel/functions";
import { recordAuditLog } from "../api/audit-logs/record-audit-log";
import { bulkCreateLinks } from "../api/links";
import { generatePartnerLink } from "../api/partners/create-partner-link";
<<<<<<< HEAD
import {
  DiscountProps,
  ProgramWithLanderDataProps,
  RewardProps,
  WorkspaceProps,
} from "../types";
=======
import { Session } from "../auth/utils";
import { ProgramProps, WorkspaceProps } from "../types";
>>>>>>> ec9aac59
import { sendWorkspaceWebhook } from "../webhook/publish";
import { EnrolledPartnerSchema } from "../zod/schemas/partners";
import { REWARD_EVENT_COLUMN_MAPPING } from "../zod/schemas/rewards";

export async function bulkApprovePartners({
  workspace,
  program,
  programEnrollments,
<<<<<<< HEAD
  rewards,
  discount,
  userId,
=======
  user,
>>>>>>> ec9aac59
}: {
  workspace: Pick<WorkspaceProps, "id" | "plan" | "webhookEnabled">;
  program: ProgramWithLanderDataProps;
  programEnrollments: (ProgramEnrollment & { partner: Partner })[];
<<<<<<< HEAD
  rewards: RewardProps[];
  discount: DiscountProps | null;
  userId: string;
=======
  user: Session["user"];
>>>>>>> ec9aac59
}) {
  await prisma.programEnrollment.updateMany({
    where: {
      id: {
        in: programEnrollments.map(({ id }) => id),
      },
    },
    data: {
      status: "approved",
      createdAt: new Date(),
      ...(rewards.length > 0 && {
        ...Object.fromEntries(
          rewards.map((r) => [REWARD_EVENT_COLUMN_MAPPING[r.event], r.id]),
        ),
      }),
      ...(discount && {
        discountId: discount.id,
      }),
    },
  });

  const programEnrollmentChunks = chunk(programEnrollments, 100);

  waitUntil(
    (async () => {
      // Create partner links
      const partnerLinks = await bulkCreateLinks({
        links: (
          await Promise.allSettled(
            programEnrollments.map(({ partner }) =>
              generatePartnerLink({
                workspace,
                program,
                partner: {
                  name: partner.name,
                  email: partner.email!,
                },
                userId: user.id,
                partnerId: partner.id,
              }),
            ),
          )
        )
          .filter(isFulfilled)
          .map(({ value }) => value),
      });

      await Promise.allSettled([
        // Send approval emails
        ...programEnrollmentChunks.map((chunk) =>
          resend?.batch.send(
            chunk.map(({ partner }) => ({
              subject: `Your application to join ${program.name} partner program has been approved!`,
              from: VARIANT_TO_FROM_MAP.notifications,
              to: partner.email!,
              react: PartnerApplicationApproved({
                program: {
                  name: program.name,
                  logo: program.logo,
                  slug: program.slug,
                  supportEmail: program.supportEmail,
                },
                partner: {
                  name: partner.name,
                  email: partner.email!,
                  payoutsEnabled: Boolean(partner.payoutsEnabledAt),
                },
                rewardDescription: ProgramRewardDescription({
                  reward: rewards?.find((r) => r.event === "sale"),
                }),
              }),
            })),
          ),
        ),

        // Send enrolled webhooks
        ...programEnrollments.map(({ partner, ...enrollment }) =>
          sendWorkspaceWebhook({
            workspace,
            trigger: "partner.enrolled",
            data: EnrolledPartnerSchema.parse({
              ...enrollment,
              ...partner,
              status: enrollment.status,
              id: partner.id,
              links: partnerLinks.filter(
                ({ partnerId }) => partnerId === partner.id,
              ),
            }),
          }),
        ),

        recordAuditLog(
          programEnrollments.map(({ partner }) => ({
            workspaceId: workspace.id,
            programId: program.id,
            action: "partner_application.approved",
            description: `Partner application approved for ${partner.id}`,
            actor: user,
            targets: [
              {
                type: "partner",
                id: partner.id,
                metadata: partner,
              },
            ],
          })),
        ),
      ]);
    })(),
  );
}<|MERGE_RESOLUTION|>--- conflicted
+++ resolved
@@ -9,17 +9,13 @@
 import { recordAuditLog } from "../api/audit-logs/record-audit-log";
 import { bulkCreateLinks } from "../api/links";
 import { generatePartnerLink } from "../api/partners/create-partner-link";
-<<<<<<< HEAD
+import { Session } from "../auth/utils";
 import {
   DiscountProps,
   ProgramWithLanderDataProps,
   RewardProps,
   WorkspaceProps,
 } from "../types";
-=======
-import { Session } from "../auth/utils";
-import { ProgramProps, WorkspaceProps } from "../types";
->>>>>>> ec9aac59
 import { sendWorkspaceWebhook } from "../webhook/publish";
 import { EnrolledPartnerSchema } from "../zod/schemas/partners";
 import { REWARD_EVENT_COLUMN_MAPPING } from "../zod/schemas/rewards";
@@ -28,24 +24,16 @@
   workspace,
   program,
   programEnrollments,
-<<<<<<< HEAD
   rewards,
   discount,
-  userId,
-=======
   user,
->>>>>>> ec9aac59
 }: {
   workspace: Pick<WorkspaceProps, "id" | "plan" | "webhookEnabled">;
   program: ProgramWithLanderDataProps;
   programEnrollments: (ProgramEnrollment & { partner: Partner })[];
-<<<<<<< HEAD
   rewards: RewardProps[];
   discount: DiscountProps | null;
-  userId: string;
-=======
   user: Session["user"];
->>>>>>> ec9aac59
 }) {
   await prisma.programEnrollment.updateMany({
     where: {
