--- conflicted
+++ resolved
@@ -14,12 +14,9 @@
 import { calculateSaleEarnings } from "../api/sales/calculate-sale-earnings";
 import { Session } from "../auth";
 import { RewardProps } from "../types";
-<<<<<<< HEAD
-import { rewardContextSchema } from "../zod/schemas/rewards";
-=======
 import { sendWorkspaceWebhook } from "../webhook/publish";
 import { CommissionEnrichedSchema } from "../zod/schemas/commissions";
->>>>>>> 72994272
+import { rewardContextSchema } from "../zod/schemas/rewards";
 import { determinePartnerReward } from "./determine-partner-reward";
 
 export const createPartnerCommission = async ({
@@ -54,12 +51,8 @@
   currency?: string;
   description?: string;
   createdAt?: Date;
-<<<<<<< HEAD
-  user?: Session["user"]; // user who created the commission
   context?: z.infer<typeof rewardContextSchema>;
-=======
   user?: Session["user"]; // user who created the manual commission
->>>>>>> 72994272
 }) => {
   let earnings = 0;
   let status: CommissionStatus = "pending";
