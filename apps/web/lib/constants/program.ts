export const PROGRAM_ONBOARDING_PARTNERS_LIMIT = 5;
<<<<<<< HEAD
export const MAX_PROGRAM_CATEGORIES = 3;
export const LARGE_PROGRAM_IDS = [
  "prog_CYCu7IMAapjkRpTnr8F1azjN",
  "prog_1K0QHV7MP3PR05CJSCF5VN93X",
];
=======
export const LARGE_PROGRAM_IDS = ["prog_1K0QHV7MP3PR05CJSCF5VN93X"];
>>>>>>> 8deb13ef
export const LARGE_PROGRAM_MIN_TOTAL_COMMISSIONS_CENTS = 500000; // $5000
export const PROGRAM_SIMILARITY_SCORE_THRESHOLD = 0.3;

export const PROGRAM_IMPORT_SOURCES = [
  {
    id: "rewardful",
    value: "Rewardful",
    image: "https://assets.dub.co/misc/icons/rewardful.svg",
    helpUrl: "https://dub.co/help/article/migrating-from-rewardful",
  },
  {
    id: "tolt",
    value: "Tolt",
    image: "https://assets.dub.co/misc/icons/tolt.svg",
    helpUrl: "https://dub.co/help/article/migrating-from-tolt",
  },
  {
    id: "partnerstack",
    value: "PartnerStack",
    image: "https://assets.dub.co/misc/icons/partnerstack.svg",
    helpUrl: "https://dub.co/help/article/migrating-from-partnerstack",
  },
  {
    id: "firstpromoter",
    value: "FirstPromoter",
    image: "https://assets.dub.co/misc/icons/firstpromoter.svg",
    helpUrl: "https://dub.co/help/article/migrating-from-firstpromoter",
  },
] as const;<|MERGE_RESOLUTION|>--- conflicted
+++ resolved
@@ -1,13 +1,6 @@
 export const PROGRAM_ONBOARDING_PARTNERS_LIMIT = 5;
-<<<<<<< HEAD
 export const MAX_PROGRAM_CATEGORIES = 3;
-export const LARGE_PROGRAM_IDS = [
-  "prog_CYCu7IMAapjkRpTnr8F1azjN",
-  "prog_1K0QHV7MP3PR05CJSCF5VN93X",
-];
-=======
 export const LARGE_PROGRAM_IDS = ["prog_1K0QHV7MP3PR05CJSCF5VN93X"];
->>>>>>> 8deb13ef
 export const LARGE_PROGRAM_MIN_TOTAL_COMMISSIONS_CENTS = 500000; // $5000
 export const PROGRAM_SIMILARITY_SCORE_THRESHOLD = 0.3;
 
