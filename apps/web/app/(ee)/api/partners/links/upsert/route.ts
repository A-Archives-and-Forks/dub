import { DubApiError, ErrorCodes } from "@/lib/api/errors";
import {
  createLink,
  processLink,
  transformLink,
  updateLink,
} from "@/lib/api/links";
import { includeTags } from "@/lib/api/links/include-tags";
import { validatePartnerLinkUrl } from "@/lib/api/links/validate-partner-link-url";
import { getDefaultProgramIdOrThrow } from "@/lib/api/programs/get-default-program-id-or-throw";
import { getProgramOrThrow } from "@/lib/api/programs/get-program-or-throw";
import { parseRequestBody } from "@/lib/api/utils";
import { withWorkspace } from "@/lib/auth";
import { NewLinkProps } from "@/lib/types";
import { sendWorkspaceWebhook } from "@/lib/webhook/publish";
import { linkEventSchema } from "@/lib/zod/schemas/links";
import { upsertPartnerLinkSchema } from "@/lib/zod/schemas/partners";
import { prisma } from "@dub/prisma";
import { deepEqual } from "@dub/utils";
import { waitUntil } from "@vercel/functions";
import { NextResponse } from "next/server";

// PUT /api/partners/links/upsert – update or create a partner link
export const PUT = withWorkspace(
  async ({ req, headers, workspace, session }) => {
    const programId = getDefaultProgramIdOrThrow(workspace);

    const { partnerId, tenantId, url, key, linkProps } =
      upsertPartnerLinkSchema.parse(await parseRequestBody(req));

    const program = await getProgramOrThrow({
      workspaceId: workspace.id,
      programId,
    });

    if (!program.domain || !program.url) {
      throw new DubApiError({
        code: "bad_request",
        message:
          "You need to set a domain and url for this program before creating a partner.",
      });
    }

    if (!partnerId && !tenantId) {
      throw new DubApiError({
        code: "bad_request",
        message: "You must provide a partnerId or tenantId.",
      });
    }

    const partner = await prisma.programEnrollment.findUnique({
      where: partnerId
        ? { partnerId_programId: { partnerId, programId } }
        : { tenantId_programId: { tenantId: tenantId!, programId } },
      include: {
<<<<<<< HEAD
        discount: true,
=======
        partnerGroup: {
          include: {
            utmTemplate: true,
          },
        },
>>>>>>> 37a62543
      },
    });

    if (!partner) {
      throw new DubApiError({
        code: "not_found",
        message: "Partner not found.",
      });
    }

    validatePartnerLinkUrl({
      group: partner.partnerGroup,
      url,
    });

    const link = await prisma.link.findFirst({
      where: {
        programId,
        partnerId,
        projectId: workspace.id,
        url,
      },
      include: includeTags,
    });

    if (link) {
      // proceed with /api/links/[linkId] PATCH logic
      const updatedLink = {
        // original link
        ...link,
        // coerce types
        expiresAt:
          link.expiresAt instanceof Date
            ? link.expiresAt.toISOString()
            : link.expiresAt,
        geo: link.geo as NewLinkProps["geo"],
        testVariants: link.testVariants as NewLinkProps["testVariants"],
        testCompletedAt:
          link.testCompletedAt instanceof Date
            ? link.testCompletedAt.toISOString()
            : link.testCompletedAt,
        testStartedAt:
          link.testStartedAt instanceof Date
            ? link.testStartedAt.toISOString()
            : link.testStartedAt,

        // merge in new props
        ...linkProps,
        // set default fields
        domain: program.domain,
        ...(key && { key }),
        url,
        programId: program.id,
        tenantId: partner.tenantId,
        partnerId: partner.partnerId,
        folderId: program.defaultFolderId,
        trackConversion: true,
      };

      // if link and updatedLink are identical, return the link
      if (deepEqual(link, updatedLink)) {
        return NextResponse.json(transformLink(link), {
          headers,
        });
      }

      // if domain and key are the same, we don't need to check if the key exists
      const skipKeyChecks =
        link.domain === updatedLink.domain &&
        link.key.toLowerCase() === updatedLink.key?.toLowerCase();

      // if externalId is the same, we don't need to check if it exists
      const skipExternalIdChecks =
        link.externalId?.toLowerCase() ===
        updatedLink.externalId?.toLowerCase();

      const {
        link: processedLink,
        error,
        code,
      } = await processLink({
        payload: {
          ...updatedLink,
          tags: undefined,
        },
        workspace,
        skipKeyChecks,
        skipExternalIdChecks,
        userId: session.user.id,
      });

      if (error) {
        throw new DubApiError({
          code: code as ErrorCodes,
          message: error,
        });
      }

      try {
        const response = await updateLink({
          oldLink: {
            domain: link.domain,
            key: link.key,
            image: link.image,
          },
          updatedLink: processedLink,
        });

        waitUntil(
          sendWorkspaceWebhook({
            trigger: "link.updated",
            workspace,
            data: linkEventSchema.parse(response),
          }),
        );

        return NextResponse.json(response, {
          headers,
        });
      } catch (error) {
        throw new DubApiError({
          code: "unprocessable_entity",
          message: error.message,
        });
      }
    } else {
      const utmTemplate = partner.partnerGroup?.utmTemplate;

      // proceed with /api/partners/links POST logic
      const { link, error, code } = await processLink({
        payload: {
          ...linkProps,
          domain: program.domain,
          key: key || undefined,
          url,
          programId: program.id,
          tenantId: partner.tenantId,
          partnerId: partner.partnerId,
          folderId: program.defaultFolderId,
          trackConversion: true,
          utm_source: linkProps?.utm_source || utmTemplate?.utm_source,
          utm_medium: linkProps?.utm_medium || utmTemplate?.utm_medium,
          utm_campaign: linkProps?.utm_campaign || utmTemplate?.utm_campaign,
          utm_term: linkProps?.utm_term || utmTemplate?.utm_term,
          utm_content: linkProps?.utm_content || utmTemplate?.utm_content,
          ref: linkProps?.ref || utmTemplate?.ref,
        },
        workspace,
        userId: session.user.id,
        skipProgramChecks: true, // skip this cause we've already validated the program above
      });

      if (error != null) {
        throw new DubApiError({
          code: code as ErrorCodes,
          message: error,
        });
      }

      const partnerLink = await createLink({
        ...link,
        workspace,
        discount: partner.discount,
      });

      waitUntil(
        sendWorkspaceWebhook({
          trigger: "link.created",
          workspace,
          data: linkEventSchema.parse(partnerLink),
        }),
      );

      return NextResponse.json(partnerLink, {
        headers,
      });
    }
  },
  {
    requiredPermissions: ["links.write"],
    requiredPlan: ["advanced", "enterprise"],
  },
);<|MERGE_RESOLUTION|>--- conflicted
+++ resolved
@@ -53,15 +53,11 @@
         ? { partnerId_programId: { partnerId, programId } }
         : { tenantId_programId: { tenantId: tenantId!, programId } },
       include: {
-<<<<<<< HEAD
-        discount: true,
-=======
         partnerGroup: {
           include: {
             utmTemplate: true,
           },
         },
->>>>>>> 37a62543
       },
     });
 
