import { deleteWorkspaceFolders } from "@/lib/api/folders/delete-workspace-folders";
import { tokenCache } from "@/lib/auth/token-cache";
import { getPlanCapabilities } from "@/lib/plan-capabilities";
import { WorkspaceProps } from "@/lib/types";
import { webhookCache } from "@/lib/webhook/cache";
import { prisma } from "@dub/prisma";
import { getPlanAndTierFromPriceId } from "@dub/utils";
import { NEW_BUSINESS_PRICE_IDS } from "@dub/utils/src";

export async function updateWorkspacePlan({
  workspace,
  priceId,
}: {
  workspace: Pick<
    WorkspaceProps,
    | "id"
    | "planTier"
    | "paymentFailedAt"
    | "payoutsLimit"
    | "foldersUsage"
    | "defaultProgramId"
  > & {
    plan: string;
    restrictedTokens: {
      hashedKey: string;
    }[];
  };
  priceId: string;
}) {
  const { plan: newPlan, planTier: newPlanTier } = getPlanAndTierFromPriceId({
    priceId,
  });
  if (!newPlan) return;

  const newPlanName = newPlan.name.toLowerCase();
  const shouldDisableWebhooks = newPlanName === "free" || newPlanName === "pro";
  const shouldDeleteFolders =
    newPlanName === "free" && workspace.foldersUsage > 0;

  // If a workspace upgrades/downgrades their subscription
  // or if the payouts limit increases and the updated price ID is a new business price ID
  // update their usage limit in the database
  if (
    workspace.plan !== newPlanName ||
    workspace.planTier !== newPlanTier ||
    (workspace.payoutsLimit < newPlan.limits.payouts &&
      NEW_BUSINESS_PRICE_IDS.includes(priceId))
  ) {
    await Promise.allSettled([
      prisma.project.update({
        where: {
          id: workspace.id,
        },
        data: {
          plan: newPlanName,
          planTier: newPlanTier,
          usageLimit: newPlan.limits.clicks,
          linksLimit: newPlan.limits.links,
          payoutsLimit: newPlan.limits.payouts,
          domainsLimit: newPlan.limits.domains,
          aiLimit: newPlan.limits.ai,
          tagsLimit: newPlan.limits.tags,
          foldersLimit: newPlan.limits.folders,
          groupsLimit: newPlan.limits.groups,
          networkInvitesLimit: newPlan.limits.networkInvites,
          usersLimit: newPlan.limits.users,
          paymentFailedAt: null,
          ...(shouldDeleteFolders && { foldersUsage: 0 }),
        },
      }),

<<<<<<< HEAD
=======
      prisma.restrictedToken.updateMany({
        where: {
          projectId: workspace.id,
        },
        data: {
          rateLimit: newPlan.limits.api,
        },
      }),

>>>>>>> 9d290d03
      // expire tokens cache
      tokenCache.expireMany({
        hashedKeys: workspace.restrictedTokens.map(
          ({ hashedKey }) => hashedKey,
        ),
      }),

      // disable/enable program messaging if workspace has a program
      ...(workspace.defaultProgramId
        ? [
            prisma.program.update({
              where: {
                id: workspace.defaultProgramId,
              },
              data: {
                messagingEnabledAt: getPlanCapabilities(newPlanName)
                  .canMessagePartners
                  ? new Date()
                  : null,
              },
            }),
          ]
        : []),
    ]);

    // Disable the webhooks if the new plan does not support webhooks
    if (shouldDisableWebhooks) {
      await Promise.all([
        prisma.project.update({
          where: {
            id: workspace.id,
          },
          data: {
            webhookEnabled: false,
          },
        }),

        prisma.webhook.updateMany({
          where: {
            projectId: workspace.id,
          },
          data: {
            disabledAt: new Date(),
          },
        }),
      ]);

      // Update the webhooks cache
      const webhooks = await prisma.webhook.findMany({
        where: {
          projectId: workspace.id,
        },
        select: {
          id: true,
          url: true,
          secret: true,
          triggers: true,
          disabledAt: true,
        },
      });

      await webhookCache.mset(webhooks);
    }

    // Delete the folders if the new plan is free
    // For downgrade from Business → Pro, it should be fine since we're accounting that to make sure all folders get write access.
    if (shouldDeleteFolders) {
      await deleteWorkspaceFolders({
        workspaceId: workspace.id,
      });
    }
  } else if (workspace.paymentFailedAt) {
    await prisma.project.update({
      where: {
        id: workspace.id,
      },
      data: {
        paymentFailedAt: null,
      },
    });
  }
}<|MERGE_RESOLUTION|>--- conflicted
+++ resolved
@@ -69,18 +69,6 @@
         },
       }),
 
-<<<<<<< HEAD
-=======
-      prisma.restrictedToken.updateMany({
-        where: {
-          projectId: workspace.id,
-        },
-        data: {
-          rateLimit: newPlan.limits.api,
-        },
-      }),
-
->>>>>>> 9d290d03
       // expire tokens cache
       tokenCache.expireMany({
         hashedKeys: workspace.restrictedTokens.map(
