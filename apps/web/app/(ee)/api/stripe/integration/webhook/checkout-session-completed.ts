import { convertCurrency } from "@/lib/analytics/convert-currency";
import { isFirstConversion } from "@/lib/analytics/is-first-conversion";
import { createId } from "@/lib/api/create-id";
import { includeTags } from "@/lib/api/links/include-tags";
import { executeWorkflows } from "@/lib/api/workflows/execute-workflows";
import { generateRandomName } from "@/lib/names";
import { createPartnerCommission } from "@/lib/partners/create-partner-commission";
import {
  getClickEvent,
  getLeadEvent,
  recordLead,
  recordSale,
} from "@/lib/tinybird";
<<<<<<< HEAD
import { recordFakeClick } from "@/lib/tinybird/record-fake-click";
import { ClickEventTB, LeadEventTB } from "@/lib/types";
=======
import { ClickEventTB, LeadEventTB, WebhookPartner } from "@/lib/types";
>>>>>>> 3d7f0bad
import { redis } from "@/lib/upstash";
import { sendWorkspaceWebhook } from "@/lib/webhook/publish";
import {
  transformLeadEventData,
  transformSaleEventData,
} from "@/lib/webhook/transform";
import { prisma } from "@dub/prisma";
import { Customer, WorkflowTrigger } from "@dub/prisma/client";
import { COUNTRIES_TO_CONTINENTS, nanoid } from "@dub/utils";
import { waitUntil } from "@vercel/functions";
import type Stripe from "stripe";
import {
  getConnectedCustomer,
  getPromotionCode,
  getSubscriptionProductId,
  updateCustomerWithStripeCustomerId,
} from "./utils";

// Handle event "checkout.session.completed"
export async function checkoutSessionCompleted(event: Stripe.Event) {
  let charge = event.data.object as Stripe.Checkout.Session;
  let dubCustomerId = charge.metadata?.dubCustomerId;
  const clientReferenceId = charge.client_reference_id;
  const stripeAccountId = event.account as string;
  const stripeCustomerId = charge.customer as string;
  const stripeCustomerName = charge.customer_details?.name;
  const stripeCustomerEmail = charge.customer_details?.email;
  const invoiceId = charge.invoice as string;
  const promotionCodeId = charge.discounts?.[0]?.promotion_code as string;

  let customer: Customer | null = null;
  let existingCustomer: Customer | null = null;
  let clickEvent: ClickEventTB | null = null;
  let leadEvent: LeadEventTB;
  let linkId: string;
  let shouldSendLeadWebhook = true;

  /*
      for stripe checkout links:
      - if client_reference_id is a dub_id, we find the click event
      - the click event will be used to create a lead event + customer
      - the lead event will then be passed to the remaining logic to record a sale
    */
  if (clientReferenceId?.startsWith("dub_id_")) {
    const dubClickId = clientReferenceId.split("dub_id_")[1];

    clickEvent = await getClickEvent({ clickId: dubClickId }).then(
      (res) => res.data[0],
    );

    if (!clickEvent) {
      return `Click event with dub_id ${dubClickId} not found, skipping...`;
    }

    const workspace = await prisma.project.findUnique({
      where: {
        stripeConnectId: stripeAccountId,
      },
      select: {
        id: true,
      },
    });

    if (!workspace) {
      return `Workspace with stripeConnectId ${stripeAccountId} not found, skipping...`;
    }

    existingCustomer = await prisma.customer.findFirst({
      where: {
        projectId: workspace.id,
        // check for existing customer with the same externalId (via clickId or email)
        // TODO: should we support checks for email and stripeCustomerId too?
        OR: [
          {
            externalId: clickEvent.click_id,
          },
          {
            externalId: stripeCustomerEmail,
          },
        ],
      },
    });

    const payload = {
      name: stripeCustomerName,
      email: stripeCustomerEmail,
      // stripeCustomerId can potentially be null, so we use email as fallback
      externalId: stripeCustomerId || stripeCustomerEmail,
      projectId: workspace.id,
      projectConnectId: stripeAccountId,
      stripeCustomerId,
      clickId: clickEvent.click_id,
      linkId: clickEvent.link_id,
      country: clickEvent.country,
      clickedAt: new Date(clickEvent.timestamp + "Z"),
    };

    if (existingCustomer) {
      customer = await prisma.customer.update({
        where: {
          id: existingCustomer.id,
        },
        data: payload,
      });
    } else {
      customer = await prisma.customer.create({
        data: {
          id: createId({ prefix: "cus_" }),
          ...payload,
        },
      });
    }

    // remove timestamp from clickEvent
    const { timestamp, ...rest } = clickEvent;
    leadEvent = {
      ...rest,
      event_id: nanoid(16),
      event_name: "Sign up",
      customer_id: customer.id,
      metadata: "",
    };

    if (!existingCustomer) {
      await recordLead(leadEvent);
    }

    linkId = clickEvent.link_id;
  } else if (stripeCustomerId) {
    /*
    for regular stripe checkout setup (provided stripeCustomerId is present):
    - if dubCustomerId is provided:
      - we update the customer with the stripe customerId (for future events)
    - else:
      - we first try to see if the customer with the Stripe ID already exists in Dub
        - if it does, great, we can use the customer found on Dub
      - if it doesn't, we try to find the customer on the connected account
      - if present:
          - we update the customer with the stripe customerId
          - we then find the lead event using the customer's unique ID on Dub
          - the lead event will then be passed to the remaining logic to record a sale
      - if not present, we skip the event
  */
    if (dubCustomerId) {
      customer = await updateCustomerWithStripeCustomerId({
        stripeAccountId,
        dubCustomerId,
        stripeCustomerId,
      });

      if (!customer) {
        return `dubCustomerId was provided but customer with dubCustomerId ${dubCustomerId} not found on Dub, skipping...`;
      }
    } else {
      existingCustomer = await prisma.customer.findUnique({
        where: {
          stripeCustomerId,
        },
      });

      if (existingCustomer) {
        dubCustomerId = existingCustomer.externalId ?? stripeCustomerId;
        customer = existingCustomer;
      } else {
        const connectedCustomer = await getConnectedCustomer({
          stripeCustomerId,
          stripeAccountId,
          livemode: event.livemode,
        });

        if (!connectedCustomer || !connectedCustomer.metadata.dubCustomerId) {
          return `dubCustomerId not found in Stripe checkout session metadata (nor is it available in Dub, or on the connected customer ${stripeCustomerId}) and client_reference_id is not a dub_id, skipping...`;
        }

        dubCustomerId = connectedCustomer.metadata.dubCustomerId;
        customer = await updateCustomerWithStripeCustomerId({
          stripeAccountId,
          dubCustomerId,
          stripeCustomerId,
        });
        if (!customer) {
          return `dubCustomerId was found on the connected customer ${stripeCustomerId} but customer with dubCustomerId ${dubCustomerId} not found on Dub, skipping...`;
        }
      }
    }

    // Find lead
    leadEvent = await getLeadEvent({ customerId: customer.id }).then(
      (res) => res.data[0],
    );

    linkId = leadEvent.link_id;
  } else if (promotionCodeId) {
    // Find the promotion code for the promotion code id
    const promotionCode = await getPromotionCode({
      promotionCodeId,
      stripeAccountId,
      livemode: event.livemode,
    });

    if (!promotionCode) {
      return `Promotion code ${promotionCodeId} not found in connected account ${stripeAccountId}, skipping...`;
    }

    // Find the workspace
    const workspace = await prisma.project.findUnique({
      where: {
        stripeConnectId: stripeAccountId,
      },
      select: {
        id: true,
        stripeConnectId: true,
      },
    });

    if (!workspace) {
      return `Workspace with stripeConnectId ${stripeAccountId} not found, skipping...`;
    }

    // Identify the link associated with the promotion code
    const link = await prisma.link.findUnique({
      where: {
        projectId_couponCode: {
          projectId: workspace.id,
          couponCode: promotionCode.code,
        },
      },
      select: {
        id: true,
        url: true,
        domain: true,
        key: true,
        projectId: true,
      },
    });

    if (!link) {
      return `Couldn't find link associated with promotion code ${promotionCode.code}, skipping...`;
    }

    linkId = link.id;

    // Record a fake click for this event
    const customerDetails = charge.customer_details;
    const customerAddress = customerDetails?.address;

    clickEvent = await recordFakeClick({
      link,
      customer: {
        continent: customerAddress?.country
          ? COUNTRIES_TO_CONTINENTS[customerAddress.country]
          : "NA",
        country: customerAddress?.country ?? "US",
        region: customerAddress?.state ?? "CA",
      },
    });

    customer = await prisma.customer.create({
      data: {
        id: createId({ prefix: "cus_" }),
        name:
          customerDetails?.name ||
          customerDetails?.email ||
          generateRandomName(),
        email: customerDetails?.email,
        externalId: clickEvent.click_id,
        linkId: clickEvent.link_id,
        clickId: clickEvent.click_id,
        clickedAt: new Date(clickEvent.timestamp + "Z"),
        country: customerAddress?.country,
        projectId: workspace.id,
        projectConnectId: workspace.stripeConnectId,
      },
    });

    // Prepare the payload for the lead event
    const { timestamp, ...rest } = clickEvent;

    leadEvent = {
      ...rest,
      event_id: nanoid(16),
      event_name: "Sign up",
      customer_id: customer.id,
      metadata: "",
    };

    shouldSendLeadWebhook = false;
  } else {
    return "No dubCustomerId or stripeCustomerId found in Stripe checkout session metadata, skipping...";
  }

  if (charge.amount_total === 0) {
    return `Checkout session completed for Stripe customer ${stripeCustomerId} with invoice ID ${invoiceId} but amount is 0, skipping...`;
  }

  if (charge.mode === "setup") {
    return `Checkout session completed for Stripe customer ${stripeCustomerId} but mode is setup, skipping...`;
  }

  if (invoiceId) {
    // Skip if invoice id is already processed
    const ok = await redis.set(
      `trackSale:stripe:invoiceId:${invoiceId}`, // here we assume that Stripe's invoice ID is unique across all customers
      {
        timestamp: new Date().toISOString(),
        dubCustomerId,
        stripeCustomerId,
        stripeAccountId,
        invoiceId,
        customerId: customer.id,
        workspaceId: customer.projectId,
        amount: charge.amount_total,
        currency: charge.currency,
      },
      {
        ex: 60 * 60 * 24 * 7,
        nx: true,
      },
    );

    if (!ok) {
      console.info(
        "[Stripe Webhook] Skipping already processed invoice.",
        invoiceId,
      );
      return `Invoice with ID ${invoiceId} already processed, skipping...`;
    }
  }

  if (charge.currency && charge.currency !== "usd" && charge.amount_total) {
    // support for Stripe Adaptive Pricing: https://docs.stripe.com/payments/checkout/adaptive-pricing
    if (charge.currency_conversion) {
      charge.currency = charge.currency_conversion.source_currency;
      charge.amount_total = charge.currency_conversion.amount_total;

      // if Stripe Adaptive Pricing is not enabled, we convert the amount to USD based on the current FX rate
      // TODO: allow custom "defaultCurrency" on workspace table in the future
    } else {
      const { currency: convertedCurrency, amount: convertedAmount } =
        await convertCurrency({
          currency: charge.currency,
          amount: charge.amount_total,
        });

      charge.currency = convertedCurrency;
      charge.amount_total = convertedAmount;
    }
  }

  const saleData = {
    ...leadEvent,
    event_id: nanoid(16),
    // if the charge is a one-time payment, we set the event name to "Purchase"
    event_name:
      charge.mode === "payment" ? "Purchase" : "Subscription creation",
    payment_processor: "stripe",
    amount: charge.amount_total!,
    currency: charge.currency!,
    invoice_id: invoiceId || "",
    metadata: JSON.stringify({
      charge,
    }),
  };

  const link = await prisma.link.findUnique({
    where: {
      id: linkId,
    },
  });

  const firstConversionFlag = isFirstConversion({
    customer,
    linkId,
  });

  const [_sale, linkUpdated, workspace] = await Promise.all([
    recordSale(saleData),

    // update link sales count
    link &&
      prisma.link.update({
        where: {
          id: link.id,
        },
        data: {
          // if the clickEvent variable exists, it means that a new lead was created
          ...(clickEvent && {
            leads: {
              increment: 1,
            },
          }),
          ...(firstConversionFlag && {
            conversions: {
              increment: 1,
            },
          }),
          sales: {
            increment: 1,
          },
          saleAmount: {
            increment: charge.amount_total!,
          },
        },
        include: includeTags,
      }),

    // update workspace sales usage
    prisma.project.update({
      where: {
        id: customer.projectId,
      },
      data: {
        usage: {
          increment: clickEvent ? 2 : 1,
        },
      },
    }),

    // update customer sales count
    prisma.customer.update({
      where: {
        id: customer.id,
      },
      data: {
        sales: {
          increment: 1,
        },
        saleAmount: {
          increment: charge.amount_total!,
        },
      },
    }),
  ]);

  // for program links
  let webhookPartner: WebhookPartner | undefined;
  if (link && link.programId && link.partnerId) {
    const productId = await getSubscriptionProductId({
      stripeSubscriptionId: charge.subscription as string,
      stripeAccountId,
      livemode: event.livemode,
    });

    const createdCommission = await createPartnerCommission({
      event: "sale",
      programId: link.programId,
      partnerId: link.partnerId,
      linkId: link.id,
      eventId: saleData.event_id,
      customerId: customer.id,
      amount: saleData.amount,
      quantity: 1,
      invoiceId,
      currency: saleData.currency,
      context: {
        customer: {
          country: customer.country,
        },
        sale: {
          productId,
        },
      },
    });
    webhookPartner = createdCommission?.webhookPartner;

    waitUntil(
      Promise.allSettled([
        executeWorkflows({
          trigger: WorkflowTrigger.saleRecorded,
          context: {
            programId: link.programId,
            partnerId: link.partnerId,
            current: {
              saleAmount: saleData.amount,
              conversions: firstConversionFlag ? 1 : 0,
            },
          },
        }),
        // same logic as lead.created webhook below:
        // if the clickEvent variable exists and there was no existing customer before,
        // we need to trigger the leadRecorded workflow
        clickEvent &&
          !existingCustomer &&
          executeWorkflows({
            trigger: WorkflowTrigger.leadRecorded,
            context: {
              programId: link.programId,
              partnerId: link.partnerId,
              current: {
                leads: 1,
              },
            },
          }),
      ]),
    );
  }

  waitUntil(
    (async () => {
      // if the clickEvent variable exists and there was no existing customer before,
      // we send a lead.created webhook
      if (clickEvent && !existingCustomer && shouldSendLeadWebhook) {
        await sendWorkspaceWebhook({
          trigger: "lead.created",
          workspace,
          data: transformLeadEventData({
            ...clickEvent,
            eventName: "Checkout session completed",
            link: linkUpdated,
            customer,
            partner: webhookPartner,
            metadata: null,
          }),
        });
      }

      // send workspace webhook
      await sendWorkspaceWebhook({
        trigger: "sale.created",
        workspace,
        data: transformSaleEventData({
          ...saleData,
          clickedAt: customer.clickedAt || customer.createdAt,
          link: linkUpdated,
          customer,
          partner: webhookPartner,
          metadata: null,
        }),
      });
    })(),
  );

  return `Checkout session completed for customer with external ID ${dubCustomerId} and invoice ID ${invoiceId}`;
}<|MERGE_RESOLUTION|>--- conflicted
+++ resolved
@@ -11,12 +11,8 @@
   recordLead,
   recordSale,
 } from "@/lib/tinybird";
-<<<<<<< HEAD
 import { recordFakeClick } from "@/lib/tinybird/record-fake-click";
-import { ClickEventTB, LeadEventTB } from "@/lib/types";
-=======
 import { ClickEventTB, LeadEventTB, WebhookPartner } from "@/lib/types";
->>>>>>> 3d7f0bad
 import { redis } from "@/lib/upstash";
 import { sendWorkspaceWebhook } from "@/lib/webhook/publish";
 import {
