--- conflicted
+++ resolved
@@ -22,11 +22,7 @@
 } from "@/lib/webhook/transform";
 import { leadEventSchemaTB } from "@/lib/zod/schemas/leads";
 import { prisma } from "@dub/prisma";
-<<<<<<< HEAD
-import { Customer, Link } from "@dub/prisma/client";
-=======
-import { Customer, WorkflowTrigger } from "@dub/prisma/client";
->>>>>>> 29707809
+import { Customer, Link, WorkflowTrigger } from "@dub/prisma/client";
 import { nanoid } from "@dub/utils";
 import { waitUntil } from "@vercel/functions";
 import type Stripe from "stripe";
