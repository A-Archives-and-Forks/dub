import { createId } from "@/lib/api/create-id";
<<<<<<< HEAD
import { PAYMENT_METHOD_TYPES, PAYOUT_FEES } from "@/lib/partners/constants";
=======
import { PAYOUT_FEES } from "@/lib/partners/constants";
import {
  CUTOFF_PERIOD,
  CUTOFF_PERIOD_TYPES,
} from "@/lib/partners/cutoff-period";
>>>>>>> 42ab1982
import { stripe } from "@/lib/stripe";
import { sendEmail } from "@dub/email";
import PartnerPayoutConfirmed from "@dub/email/templates/partner-payout-confirmed";
import { prisma } from "@dub/prisma";
import { Program, Project } from "@prisma/client";
import { waitUntil } from "@vercel/functions";

export async function confirmPayouts({
  workspace,
  program,
  userId,
  paymentMethodId,
  cutoffPeriod,
}: {
  workspace: Pick<Project, "id" | "stripeId" | "plan" | "invoicePrefix">;
  program: Pick<Program, "id" | "name" | "logo" | "minPayoutAmount">;
  userId: string;
  paymentMethodId: string;
  cutoffPeriod?: CUTOFF_PERIOD_TYPES;
}) {
  const cutoffPeriodValue = CUTOFF_PERIOD.find(
    (c) => c.id === cutoffPeriod,
  )?.value;

  const payouts = await prisma.payout.findMany({
    where: {
      programId: program.id,
      status: "pending",
      invoiceId: null,
      amount: {
        gte: program.minPayoutAmount,
      },
      partner: {
        payoutsEnabledAt: {
          not: null,
        },
      },
      ...(cutoffPeriodValue && {
        OR: [
          {
            periodStart: null,
            periodEnd: null,
          },
          {
            periodEnd: {
              lte: cutoffPeriodValue,
            },
          },
        ],
      }),
    },
    select: {
      id: true,
      amount: true,
      periodStart: true,
      periodEnd: true,
      partner: {
        select: {
          email: true,
        },
      },
    },
  });

  if (payouts.length === 0) {
    return;
  }

  const paymentMethod = await stripe.paymentMethods.retrieve(paymentMethodId);

  // Create the invoice for the payouts
  const newInvoice = await prisma.$transaction(async (tx) => {
    const amount = payouts.reduce((total, payout) => total + payout.amount, 0);

    const fee =
      amount *
      PAYOUT_FEES[workspace.plan?.split(" ")[0] ?? "business"][
        paymentMethod.type === "us_bank_account" ? "ach" : "card"
      ];

    const total = amount + fee;

    // Generate the next invoice number
    const totalInvoices = await tx.invoice.count({
      where: {
        workspaceId: workspace.id,
      },
    });
    const paddedNumber = String(totalInvoices + 1).padStart(4, "0");
    const invoiceNumber = `${workspace.invoicePrefix}-${paddedNumber}`;

    const invoice = await tx.invoice.create({
      data: {
        id: createId({ prefix: "inv_" }),
        number: invoiceNumber,
        programId: program.id,
        workspaceId: workspace.id,
        amount,
        fee,
        total,
      },
    });

    if (!invoice) {
      throw new Error("Failed to create payout invoice.");
    }

    await stripe.paymentIntents.create({
      amount: invoice.total,
      customer: workspace.stripeId!,
      payment_method_types: PAYMENT_METHOD_TYPES,
      payment_method: paymentMethod.id,
      currency: "usd",
      confirmation_method: "automatic",
      confirm: true,
      transfer_group: invoice.id,
      statement_descriptor: "Dub Partners",
      description: `Dub Partners payout invoice (${invoice.id})`,
    });

    await tx.payout.updateMany({
      where: {
        id: {
          in: payouts.map((p) => p.id),
        },
      },
      data: {
        invoiceId: invoice.id,
        status: "processing",
        userId,
      },
    });

    return invoice;
  });

  waitUntil(
    (async () => {
      // Send emails to all the partners involved in the payouts if the payout method is ACH
      // ACH takes 4 business days to process
      if (newInvoice && paymentMethod.type === "us_bank_account") {
        await Promise.all(
          payouts
            .filter((payout) => payout.partner.email)
            .map((payout) =>
              sendEmail({
                subject: "You've got money coming your way!",
                email: payout.partner.email!,
                react: PartnerPayoutConfirmed({
                  email: payout.partner.email!,
                  program,
                  payout: {
                    id: payout.id,
                    amount: payout.amount,
                    startDate: payout.periodStart,
                    endDate: payout.periodEnd,
                  },
                }),
                variant: "notifications",
              }),
            ),
        );
      }
    })(),
  );
}<|MERGE_RESOLUTION|>--- conflicted
+++ resolved
@@ -1,13 +1,9 @@
 import { createId } from "@/lib/api/create-id";
-<<<<<<< HEAD
 import { PAYMENT_METHOD_TYPES, PAYOUT_FEES } from "@/lib/partners/constants";
-=======
-import { PAYOUT_FEES } from "@/lib/partners/constants";
 import {
   CUTOFF_PERIOD,
   CUTOFF_PERIOD_TYPES,
 } from "@/lib/partners/cutoff-period";
->>>>>>> 42ab1982
 import { stripe } from "@/lib/stripe";
 import { sendEmail } from "@dub/email";
 import PartnerPayoutConfirmed from "@dub/email/templates/partner-payout-confirmed";
