--- conflicted
+++ resolved
@@ -13,12 +13,8 @@
   InvoiceDollar,
   LinkLogo,
   LoadingSpinner,
-<<<<<<< HEAD
-  PenWriting,
   Tag,
   useCopyToClipboard,
-=======
->>>>>>> 8afb17ea
   useInViewport,
   UserCheck,
   useRouterStuff,
