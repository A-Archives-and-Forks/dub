import { SALES_PAGE_SIZE } from "@/lib/partners/constants";
import { PartnerSaleResponse } from "@/lib/types";
import { Gift, Table, usePagination, useTable } from "@dub/ui";
import {
  currencyFormatter,
  fetcher,
  formatDate,
<<<<<<< HEAD
  formatDateTime,
} from "@dub/utils";
import useSWR from "swr";
=======
  TAB_ITEM_ANIMATION_SETTINGS,
} from "@dub/utils";
>>>>>>> 3eaf9852

import { motion } from "framer-motion";
import useSWR from "swr";
export function EmbedSales({ salesCount }: { salesCount: number }) {
  const { pagination, setPagination } = usePagination(SALES_PAGE_SIZE);
  const { data: sales, isLoading } = useSWR<PartnerSaleResponse[]>(
    `/api/embed/sales?page=${pagination.pageIndex}`,
    fetcher,
    {
      keepPreviousData: true,
    },
  );

  const { table, ...tableProps } = useTable({
    data: sales || [],
    loading: isLoading,
    columns: [
      {
        id: "customer",
        header: "Customer",
        cell: ({ row }) => {
          return row.original.customer.email;
        },
      },
      {
        id: "createdAt",
        header: "Date",
        cell: ({ row }) => (
          <p title={formatDateTime(row.original.createdAt)}>
            {formatDate(row.original.createdAt, { month: "short" })}
          </p>
        ),
      },
      {
        id: "saleAmount",
        header: "Amount",
        cell: ({ row }) => {
          return currencyFormatter(row.original.amount / 100, {
            minimumFractionDigits: 2,
            maximumFractionDigits: 2,
          });
        },
      },
      {
        id: "earnings",
        header: "Earnings",
        accessorKey: "earnings",
        cell: ({ row }) => {
          return currencyFormatter(row.original.earnings / 100, {
            minimumFractionDigits: 2,
            maximumFractionDigits: 2,
          });
        },
      },
    ],
    pagination,
    onPaginationChange: setPagination,
    rowCount: salesCount,
    emptyState: (
      <div className="flex w-full flex-col items-center justify-center gap-2">
        <Gift className="size-6 text-neutral-400" />
        <p className="max-w-sm text-balance text-center text-xs text-neutral-400">
          No sales yet. When you refer a friend and they make a purchase,
          they'll show up here.
        </p>
      </div>
    ),
    thClassName: "border-l-0",
    tdClassName: "border-l-0",
    resourceName: (plural) => `sale${plural ? "s" : ""}`,
  });

  return (
    <motion.div {...TAB_ITEM_ANIMATION_SETTINGS}>
      <Table
        {...tableProps}
        table={table}
        containerClassName="rounded-md border border-neutral-200 my-4"
        scrollWrapperClassName="min-h-[14.05rem]"
      />
    </motion.div>
  );
}<|MERGE_RESOLUTION|>--- conflicted
+++ resolved
@@ -5,14 +5,9 @@
   currencyFormatter,
   fetcher,
   formatDate,
-<<<<<<< HEAD
   formatDateTime,
-} from "@dub/utils";
-import useSWR from "swr";
-=======
   TAB_ITEM_ANIMATION_SETTINGS,
 } from "@dub/utils";
->>>>>>> 3eaf9852
 
 import { motion } from "framer-motion";
 import useSWR from "swr";
