"use client";

import { markPartnerMessagesReadAction } from "@/lib/actions/partners/mark-partner-messages-read";
import { messagePartnerAction } from "@/lib/actions/partners/message-partner";
import { mutatePrefix } from "@/lib/swr/mutate";
import usePartner from "@/lib/swr/use-partner";
import { usePartnerMessages } from "@/lib/swr/use-partner-messages";
import useProgram from "@/lib/swr/use-program";
import useUser from "@/lib/swr/use-user";
import useWorkspace from "@/lib/swr/use-workspace";
import { useMessagesContext } from "@/ui/messages/messages-context";
import { MessagesPanel } from "@/ui/messages/messages-panel";
import { ToggleSidePanelButton } from "@/ui/messages/toggle-side-panel-button";
import { PartnerInfoGroup } from "@/ui/partners/partner-info-group";
import { PartnerInfoSection } from "@/ui/partners/partner-info-section";
import { PartnerInfoStats } from "@/ui/partners/partner-info-stats";
import { X } from "@/ui/shared/icons";
import { Button, useMediaQuery } from "@dub/ui";
import { ChevronLeft, LoadingSpinner } from "@dub/ui/icons";
import { OG_AVATAR_URL, cn } from "@dub/utils";
import { useAction } from "next-safe-action/hooks";
import Link from "next/link";
import { redirect, useParams } from "next/navigation";
import { useState } from "react";
import { toast } from "sonner";
import { v4 as uuid } from "uuid";

export function ProgramMessagesPartnerPageClient() {
  const { isMobile } = useMediaQuery();
  const { id: workspaceId, slug: workspaceSlug } = useWorkspace();

  const { partnerId } = useParams() as { partnerId: string };
  const { user } = useUser();
  const { program } = useProgram();
  const { partner, error: errorPartner } = usePartner({ partnerId });

  const {
    executeAsync: markPartnerMessagesRead,
    isPending: isMarkingPartnerMessagesRead,
  } = useAction(markPartnerMessagesReadAction);

  const {
    partnerMessages,
    error: errorMessages,
    mutate: mutatePartnerMessages,
  } = usePartnerMessages({
    query: { partnerId, sortOrder: "asc" },
    swrOpts: {
      onSuccess: async (data) => {
        // Mark unread messages from the partner as read
        if (
          !isMarkingPartnerMessagesRead &&
          data?.[0]?.messages?.some(
            (message) => message.senderPartnerId && !message.readInApp,
          )
        ) {
          await markPartnerMessagesRead({
            workspaceId: workspaceId!,
            partnerId,
          });
          mutatePrefix("/api/messages");
        }
      },
    },
  });
  const messages = partnerMessages?.[0]?.messages;

  const { executeAsync: sendMessage } = useAction(messagePartnerAction);

  const { setCurrentPanel } = useMessagesContext();
  const [isRightPanelOpen, setIsRightPanelOpen] = useState(!isMobile);

  if (errorPartner) redirect(`/${workspaceSlug}/program/messages`);

  return (
    <div
      className="relative grid h-full"
      style={{
        gridTemplateColumns: "minmax(340px, 1fr) minmax(0, min-content)",
      }}
    >
      <div className="flex h-full min-h-0 flex-col">
        <div className="border-border-subtle flex h-12 shrink-0 items-center justify-between gap-4 border-b px-4 sm:h-16 sm:px-6">
          <div className="flex items-center gap-2">
            <button
              type="button"
              onClick={() => setCurrentPanel("index")}
              className="@[800px]/page:hidden shrink-0 rounded-lg p-1.5 text-neutral-500 transition-colors hover:bg-neutral-100 hover:text-neutral-900"
            >
              <ChevronLeft className="size-3.5" />
            </button>
            <button
              type="button"
              onClick={() => setIsRightPanelOpen((o) => !o)}
              className="-mx-2 -my-1 flex items-center gap-3 rounded-lg px-2 py-1 transition-colors duration-100 hover:bg-black/5 active:bg-black/10"
            >
              {!partner ? (
                <>
                  <div className="size-8 animate-pulse rounded-full bg-neutral-200" />
                  <div className="h-8 w-36 animate-pulse rounded-md bg-neutral-200" />
                </>
              ) : (
                <>
                  <img
                    src={partner?.image || `${OG_AVATAR_URL}${partner?.name}`}
                    alt={`${partner?.name} avatar`}
                    className="size-8 shrink-0 rounded-full"
                  />
                  <h2 className="text-content-emphasis text-lg font-semibold leading-7">
                    {partner?.name ?? "Partner"}
                  </h2>
                </>
              )}
            </button>
          </div>
          <ToggleSidePanelButton
            isOpen={isRightPanelOpen}
            onClick={() => setIsRightPanelOpen((o) => !o)}
          />
        </div>
        <div className="min-h-0 grow">
          <MessagesPanel
            messages={messages && user ? messages : undefined}
            error={errorMessages}
            currentUserType="user"
            currentUserId={user?.id || ""}
<<<<<<< HEAD
            programImage={program?.logo}
            partnerName={partner?.name}
=======
            program={program}
>>>>>>> d07867c9
            onSendMessage={async (message) => {
              const createdAt = new Date();

              try {
                await mutatePartnerMessages(
                  async (data) => {
                    const result = await sendMessage({
                      workspaceId: workspaceId!,
                      partnerId,
                      text: message,
                      createdAt,
                    });

                    if (!result?.data?.message)
                      throw new Error(
                        result?.serverError || "Failed to send message",
                      );

                    return data
                      ? [
                          {
                            ...data[0],
                            messages: [
                              ...data[0].messages,
                              result.data.message,
                            ],
                          },
                        ]
                      : [];
                  },
                  {
                    optimisticData: (data) =>
                      data
                        ? [
                            {
                              ...data[0],
                              messages: [
                                ...data[0].messages,
                                {
                                  delivered: false,
                                  id: `tmp_${uuid()}`,
                                  programId: program!.id,
                                  partnerId: partnerId,
                                  text: message,
                                  subject: null,
                                  type: "direct",
                                  readInApp: null,
                                  readInEmail: null,
                                  createdAt,
                                  updatedAt: createdAt,
                                  senderPartnerId: null,
                                  senderPartner: null,
                                  senderUserId: user!.id,
                                  senderUser: {
                                    id: user!.id,
                                    name: user!.name,
                                    image: user!.image || null,
                                  },
                                },
                              ],
                            },
                          ]
                        : [],
                    rollbackOnError: true,
                  },
                );

                mutatePrefix("/api/messages");
              } catch (e) {
                console.log("Failed to send message", e);
                toast.error("Failed to send message");
              }
            }}
          />
        </div>
      </div>

      {/* Right panel - Profile */}
      <div
        className={cn(
          "absolute right-0 top-0 h-full min-h-0 w-0 overflow-hidden bg-white shadow-lg transition-[width]",
          "@[960px]/page:shadow-none @[960px]/page:relative",
          isRightPanelOpen && "w-full sm:w-[340px]",
        )}
      >
        <div className="border-border-subtle flex size-full min-h-0 w-full flex-col border-l sm:w-[340px]">
          <div className="border-border-subtle flex h-12 shrink-0 items-center justify-between gap-4 border-b px-4 sm:h-16 sm:px-6">
            <h2 className="text-content-emphasis text-lg font-semibold leading-7">
              Profile
            </h2>
            <div className="flex items-center gap-2">
              <Link href={`/program/partners/${partnerId}`} target="_blank">
                <Button
                  variant="secondary"
                  text="View profile"
                  className="h-8 rounded-lg px-3"
                />
              </Link>
              <button
                type="button"
                onClick={() => setIsRightPanelOpen(false)}
                className="@[960px]/page:hidden rounded-lg p-2 text-neutral-500 transition-colors hover:bg-neutral-100 hover:text-neutral-900"
              >
                <X className="size-4" />
              </button>
            </div>
          </div>
          <div className="bg-bg-muted scrollbar-hide flex grow flex-col gap-4 overflow-y-scroll p-6">
            {partner ? (
              <>
                <PartnerInfoSection partner={partner} />
                <PartnerInfoGroup partner={partner} />
                <PartnerInfoStats
                  partner={partner}
                  className="xs:grid-cols-2"
                />
              </>
            ) : (
              <div className="flex size-full items-center justify-center">
                <LoadingSpinner />
              </div>
            )}
          </div>
        </div>
      </div>
    </div>
  );
}<|MERGE_RESOLUTION|>--- conflicted
+++ resolved
@@ -124,12 +124,7 @@
             error={errorMessages}
             currentUserType="user"
             currentUserId={user?.id || ""}
-<<<<<<< HEAD
-            programImage={program?.logo}
-            partnerName={partner?.name}
-=======
             program={program}
->>>>>>> d07867c9
             onSendMessage={async (message) => {
               const createdAt = new Date();
 
