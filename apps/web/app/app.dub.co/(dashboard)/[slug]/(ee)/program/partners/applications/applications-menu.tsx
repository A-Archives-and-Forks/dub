--- conflicted
+++ resolved
@@ -2,22 +2,13 @@
 
 import useProgram from "@/lib/swr/use-program";
 import useWorkspace from "@/lib/swr/use-workspace";
-<<<<<<< HEAD
+import { DEFAULT_PARTNER_GROUP } from "@/lib/zod/schemas/groups";
 import { useApplicationSettingsModal } from "@/ui/modals/application-settings-modal";
 import { useExportApplicationsModal } from "@/ui/modals/export-applications-modal";
 import { ThreeDots } from "@/ui/shared/icons";
 import { Button, Popover, UserXmark } from "@dub/ui";
-import { Download, Gear } from "@dub/ui/icons";
-=======
-import { DEFAULT_PARTNER_GROUP } from "@/lib/zod/schemas/groups";
-import { useConfirmModal } from "@/ui/modals/confirm-modal";
-import { useExportApplicationsModal } from "@/ui/modals/export-applications-modal";
-import { ThreeDots } from "@/ui/shared/icons";
-import { Button, LoadingSpinner, Popover, UserCheck, UserXmark } from "@dub/ui";
-import { Download } from "@dub/ui/icons";
-import { useAction } from "next-safe-action/hooks";
+import { Download, Gear, UserCheck } from "@dub/ui/icons";
 import Link from "next/link";
->>>>>>> 8deb13ef
 import { useRouter } from "next/navigation";
 import { useState } from "react";
 
@@ -51,7 +42,9 @@
         content={
           <div className="w-full md:w-56">
             <div className="grid gap-px p-2">
-<<<<<<< HEAD
+              <p className="mb-1.5 mt-1 flex items-center gap-2 px-1 text-xs font-medium text-neutral-500">
+                Application Settings
+              </p>
               <button
                 onClick={() => {
                   setShowApplicationSettingsModal(true);
@@ -66,11 +59,6 @@
                   </span>
                 </div>
               </button>
-
-=======
-              <p className="mb-1.5 mt-1 flex items-center gap-2 px-1 text-xs font-medium text-neutral-500">
-                Application Settings
-              </p>
               <Link
                 href={`/${workspaceSlug}/program/groups/${DEFAULT_PARTNER_GROUP.slug}/settings`}
                 className="w-full rounded-md p-2 hover:bg-neutral-100 active:bg-neutral-200"
@@ -82,7 +70,6 @@
                   </span>
                 </div>
               </Link>
->>>>>>> 8deb13ef
               <button
                 onClick={() => {
                   router.push(
@@ -99,7 +86,14 @@
                   </span>
                 </div>
               </button>
+            </div>
 
+            <div className="border-t border-neutral-200" />
+
+            <div className="grid gap-px p-2">
+              <p className="mb-1.5 mt-1 flex items-center gap-2 px-1 text-xs font-medium text-neutral-500">
+                Export Applications
+              </p>
               <button
                 onClick={() => {
                   setShowExportApplicationsModal(true);
