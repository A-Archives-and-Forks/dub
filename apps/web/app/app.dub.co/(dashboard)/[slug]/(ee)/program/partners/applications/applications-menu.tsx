"use client";

import useProgram from "@/lib/swr/use-program";
import useWorkspace from "@/lib/swr/use-workspace";
import { DEFAULT_PARTNER_GROUP } from "@/lib/zod/schemas/groups";
<<<<<<< HEAD
import { useApplicationSettingsModal } from "@/ui/modals/application-settings-modal";
import { useExportApplicationsModal } from "@/ui/modals/export-applications-modal";
import { ThreeDots } from "@/ui/shared/icons";
import { Button, Popover, UserXmark } from "@dub/ui";
import { Download, Gear, UserCheck } from "@dub/ui/icons";
=======
import { useExportApplicationsModal } from "@/ui/modals/export-applications-modal";
import { ThreeDots } from "@/ui/shared/icons";
import { Button, Popover, UserCheck, UserXmark } from "@dub/ui";
import { Download } from "@dub/ui/icons";
>>>>>>> 2048d1b1
import Link from "next/link";
import { useRouter } from "next/navigation";
import { useState } from "react";

export function ApplicationsMenu() {
  const router = useRouter();

  const { slug: workspaceSlug } = useWorkspace();
  const { program } = useProgram();

  const [isOpen, setIsOpen] = useState(false);

  const { setShowExportApplicationsModal, ExportApplicationsModal } =
    useExportApplicationsModal();

  const { setShowApplicationSettingsModal, ApplicationSettingsModal } =
    useApplicationSettingsModal();

  return (
    <>
      <ExportApplicationsModal />
      <ApplicationSettingsModal />
      <Button
        text="Application settings"
        onClick={() => setShowApplicationSettingsModal(true)}
        variant="secondary"
        className="hidden sm:flex"
      />
      <Popover
        openPopover={isOpen}
        setOpenPopover={setIsOpen}
        content={
          <div className="w-full md:w-56">
            <div className="grid gap-px p-2">
              <p className="mb-1.5 mt-1 flex items-center gap-2 px-1 text-xs font-medium text-neutral-500">
                Application Settings
              </p>
              <button
                onClick={() => {
                  setShowApplicationSettingsModal(true);
                  setIsOpen(false);
                }}
                className="w-full rounded-md p-2 hover:bg-neutral-100 active:bg-neutral-200 sm:hidden"
              >
                <div className="flex items-center gap-2 text-left">
                  <Gear className="size-4 shrink-0" />
                  <span className="text-sm font-medium">
                    Application settings
                  </span>
                </div>
              </button>
              <Link
                href={`/${workspaceSlug}/program/groups/${DEFAULT_PARTNER_GROUP.slug}/settings`}
                className="w-full rounded-md p-2 hover:bg-neutral-100 active:bg-neutral-200"
              >
                <div className="flex items-center gap-2 text-left">
                  <UserCheck className="size-4 shrink-0" />
                  <span className="text-sm font-medium">
                    Auto-approval settings
                  </span>
                </div>
              </Link>
              <button
                onClick={() => {
                  router.push(
                    `/${workspaceSlug}/program/partners/applications/rejected`,
                  );
                  setIsOpen(false);
                }}
                className="w-full rounded-md p-2 hover:bg-neutral-100 active:bg-neutral-200"
              >
                <div className="flex items-center gap-2 text-left">
                  <UserXmark className="size-4 shrink-0" />
                  <span className="text-sm font-medium">
                    View rejected partners
                  </span>
                </div>
              </button>
            </div>

            <div className="border-t border-neutral-200" />

            <div className="grid gap-px p-2">
              <p className="mb-1.5 mt-1 flex items-center gap-2 px-1 text-xs font-medium text-neutral-500">
                Export Applications
              </p>
              <button
                onClick={() => {
                  setShowExportApplicationsModal(true);
                  setIsOpen(false);
                }}
                className="w-full rounded-md p-2 hover:bg-neutral-100 active:bg-neutral-200"
              >
                <div className="flex items-center gap-2 text-left">
                  <Download className="size-4 shrink-0" />
                  <span className="text-sm font-medium">Export as CSV</span>
                </div>
              </button>
            </div>
          </div>
        }
        align="end"
      >
        <Button
          type="button"
          className="whitespace-nowrap px-2"
          variant="secondary"
          disabled={!program}
          icon={<ThreeDots className="size-4 shrink-0" />}
        />
      </Popover>
    </>
  );
}<|MERGE_RESOLUTION|>--- conflicted
+++ resolved
@@ -3,18 +3,11 @@
 import useProgram from "@/lib/swr/use-program";
 import useWorkspace from "@/lib/swr/use-workspace";
 import { DEFAULT_PARTNER_GROUP } from "@/lib/zod/schemas/groups";
-<<<<<<< HEAD
 import { useApplicationSettingsModal } from "@/ui/modals/application-settings-modal";
 import { useExportApplicationsModal } from "@/ui/modals/export-applications-modal";
 import { ThreeDots } from "@/ui/shared/icons";
-import { Button, Popover, UserXmark } from "@dub/ui";
-import { Download, Gear, UserCheck } from "@dub/ui/icons";
-=======
-import { useExportApplicationsModal } from "@/ui/modals/export-applications-modal";
-import { ThreeDots } from "@/ui/shared/icons";
-import { Button, Popover, UserCheck, UserXmark } from "@dub/ui";
+import { Button, Gear, Popover, UserCheck, UserXmark } from "@dub/ui";
 import { Download } from "@dub/ui/icons";
->>>>>>> 2048d1b1
 import Link from "next/link";
 import { useRouter } from "next/navigation";
 import { useState } from "react";
