--- conflicted
+++ resolved
@@ -58,18 +58,11 @@
   return (
     <>
       <AddEditLinkModal />
-<<<<<<< HEAD
       <AddEditTagModal />
-      <div className="mt-10 flex items-center pt-3">
+      <div className="mt-10 flex w-full items-center pt-3">
         <MaxWidthWrapper className="flex flex-col gap-y-3">
           <div className="flex flex-wrap items-center justify-between gap-2 md:flex-nowrap">
             <h1 className="order-1 text-2xl font-semibold tracking-tight text-black">
-=======
-      <div className="flex h-36 w-full items-center border-b border-gray-200 bg-white">
-        <MaxWidthWrapper>
-          <div className="flex items-center justify-between">
-            <h1 className="text-2xl font-semibold tracking-tight text-black">
->>>>>>> 1b86f889
               Links
             </h1>
             <div className="order-4 flex grow flex-wrap justify-end gap-2 md:order-2">
