--- conflicted
+++ resolved
@@ -4,7 +4,6 @@
 import useLinks from "@/lib/swr/use-links";
 import useWorkspace from "@/lib/swr/use-workspace";
 import { FolderSwitcher } from "@/ui/folders/folder-switcher";
-import { FolderEditAccessRequestButton } from "@/ui/folders/request-edit-button";
 import LinkDisplay from "@/ui/links/link-display";
 import LinksContainer from "@/ui/links/links-container";
 import { LinksDisplayProvider } from "@/ui/links/links-display-provider";
@@ -78,8 +77,7 @@
       <AddEditTagModal />
       <div className="flex w-full items-center pt-3">
         <MaxWidthWrapper className="flex flex-col gap-y-3">
-<<<<<<< HEAD
-          <div className="flex flex-wrap items-center justify-between gap-2 md:flex-nowrap">
+          <div className="flex flex-wrap items-center justify-between gap-2 lg:flex-nowrap">
             {flags?.linkFolders ? (
               <FolderSwitcher />
             ) : (
@@ -88,18 +86,9 @@
               </h1>
             )}
 
-            <div className="order-4 flex w-full grow flex-wrap justify-end gap-2 md:order-2 md:w-auto">
-              <div className="w-full md:w-56 lg:w-64">
-                <SearchBoxPersisted
-                  loading={isValidating}
-                  inputClassName="h-10"
-                />
-=======
-          <div className="flex flex-wrap items-center justify-between gap-2 lg:flex-nowrap">
             <div className="flex w-full grow gap-2 md:w-auto">
               <div className="grow basis-0 md:grow-0">
                 <LinkDisplay />
->>>>>>> 6d2d5bcc
               </div>
               <div className="grow basis-0 md:grow-0">
                 <Filter.Select
@@ -155,24 +144,6 @@
                 />
               </div>
             </div>
-<<<<<<< HEAD
-
-            <div className="order-3 flex gap-x-2">
-              {canCreateLinks ? (
-                <>
-                  <div className="grow-0">
-                    <CreateLinkButton />
-                  </div>
-                  <MoreLinkOptions />
-                </>
-              ) : (
-                <FolderEditAccessRequestButton
-                  folderId={folderId!}
-                  workspaceId={workspaceId!}
-                  variant="primary"
-                />
-              )}
-=======
             <div className="flex gap-x-2 max-md:w-full">
               <div className="w-full md:w-56 lg:w-64">
                 <SearchBoxPersisted
@@ -184,7 +155,6 @@
                 <CreateLinkButton />
               </div>
               <MoreLinkOptions />
->>>>>>> 6d2d5bcc
             </div>
           </div>
           <Filter.List
