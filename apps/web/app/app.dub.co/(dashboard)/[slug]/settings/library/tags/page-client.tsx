"use client";

import useTags from "@/lib/swr/use-tags";
import useTagsCount from "@/lib/swr/use-tags-count";
import useWorkspace from "@/lib/swr/use-workspace";
import { TAGS_MAX_PAGE_SIZE } from "@/lib/zod/schemas/tags";
import { useAddEditTagModal } from "@/ui/modals/add-edit-tag-modal";
import { AnimatedEmptyState } from "@/ui/shared/animated-empty-state";
import { SearchBoxPersisted } from "@/ui/shared/search-box";
<<<<<<< HEAD
import {
  CardList,
  PaginationControls,
  Tag,
  usePagination,
  useRouterStuff,
} from "@dub/ui";
import {
  createContext,
  Dispatch,
  SetStateAction,
  useEffect,
  useState,
} from "react";
=======
import { PaginationControls } from "@dub/blocks";
import { CardList, Tag, usePagination, useRouterStuff } from "@dub/ui";
import { createContext, Dispatch, SetStateAction, useState } from "react";
>>>>>>> 75cb6889
import { TagCard } from "./tag-card";
import { TagCardPlaceholder } from "./tag-card-placeholder";

export const TagsListContext = createContext<{
  openMenuTagId: string | null;
  setOpenMenuTagId: Dispatch<SetStateAction<string | null>>;
}>({
  openMenuTagId: null,
  setOpenMenuTagId: () => {},
});

export default function WorkspaceTagsClient() {
  const { searchParams, queryParams } = useRouterStuff();
  const { id: workspaceId } = useWorkspace();

  const { AddEditTagModal, AddTagButton } = useAddEditTagModal();

  const search = searchParams.get("search");
  const { pagination, setPagination } = usePagination(TAGS_MAX_PAGE_SIZE);

  const { tags, loading } = useTags({
    query: {
      search: search ?? "",
      page: pagination.pageIndex,
    },
    includeLinksCount: true,
  });
  const { data: tagsCount } = useTagsCount({
    query: { search: search ?? "" },
  });

  const [openMenuTagId, setOpenMenuTagId] = useState<string | null>(null);

  return (
    <>
      <div className="grid gap-4 pb-10">
        {workspaceId && <AddEditTagModal />}
        {loading || tags?.length ? (
          <>
            <div className="flex w-full flex-wrap items-center justify-between gap-3 gap-6 sm:w-auto">
              <SearchBoxPersisted
                loading={loading}
                onChangeDebounced={(t) => {
                  if (t) {
                    queryParams({ set: { search: t }, del: "page" });
                  } else {
                    queryParams({ del: "search" });
                  }
                }}
              />
              <AddTagButton />
            </div>

            <TagsListContext.Provider
              value={{ openMenuTagId, setOpenMenuTagId }}
            >
              <CardList variant="compact" loading={loading}>
                {tags?.length
                  ? tags.map((tag) => <TagCard key={tag.id} tag={tag} />)
                  : Array.from({ length: 6 }).map((_, idx) => (
                      <TagCardPlaceholder key={idx} />
                    ))}
              </CardList>
            </TagsListContext.Provider>
            <div className="sticky bottom-0 rounded-b-[inherit] border-t border-gray-200 bg-white px-3.5 py-2">
              <PaginationControls
                pagination={pagination}
                setPagination={setPagination}
                totalCount={tagsCount || 0}
                unit={(p) => `tag${p ? "s" : ""}`}
              />
            </div>
          </>
        ) : (
          <AnimatedEmptyState
            className="mt-6"
            title="No tags found"
            description="Create tags to organize your links"
            cardContent={
              <>
                <div className="flex size-7 items-center justify-center rounded-md border border-neutral-200 bg-neutral-50">
                  <Tag className="size-4 text-neutral-700" />
                </div>
                <div className="h-2.5 w-28 min-w-0 rounded-sm bg-neutral-200" />
              </>
            }
            addButton={<AddTagButton />}
            learnMoreHref="https://dub.co/help/article/how-to-use-tags"
          />
        )}
      </div>
    </>
  );
}<|MERGE_RESOLUTION|>--- conflicted
+++ resolved
@@ -7,7 +7,6 @@
 import { useAddEditTagModal } from "@/ui/modals/add-edit-tag-modal";
 import { AnimatedEmptyState } from "@/ui/shared/animated-empty-state";
 import { SearchBoxPersisted } from "@/ui/shared/search-box";
-<<<<<<< HEAD
 import {
   CardList,
   PaginationControls,
@@ -15,18 +14,7 @@
   usePagination,
   useRouterStuff,
 } from "@dub/ui";
-import {
-  createContext,
-  Dispatch,
-  SetStateAction,
-  useEffect,
-  useState,
-} from "react";
-=======
-import { PaginationControls } from "@dub/blocks";
-import { CardList, Tag, usePagination, useRouterStuff } from "@dub/ui";
 import { createContext, Dispatch, SetStateAction, useState } from "react";
->>>>>>> 75cb6889
 import { TagCard } from "./tag-card";
 import { TagCardPlaceholder } from "./tag-card-placeholder";
 
