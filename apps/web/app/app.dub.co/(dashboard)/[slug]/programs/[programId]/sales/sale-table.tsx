--- conflicted
+++ resolved
@@ -99,19 +99,9 @@
     onRemove,
     onRemoveAll,
     isFiltered,
-<<<<<<< HEAD
     setSearch,
     setSelectedFilter,
-  } = useSaleFilters({
-    interval: "30d",
-    sortBy,
-    order,
-    ...(status && { status }),
-    ...(payoutId && { payoutId }),
-  });
-=======
   } = useSaleFilters();
->>>>>>> bc9dd2a1
 
   const { salesCount } = useSalesCount();
   const { data: sales, error } = useSWR<z.infer<typeof salesSchema>[]>(
