--- conflicted
+++ resolved
@@ -1,12 +1,6 @@
-<<<<<<< HEAD
-import { withSession } from "@/lib/auth";
+import { getSession } from "@/lib/auth";
 import { installIntegration } from "@/lib/integration/install";
-import { prisma } from "@/lib/prisma";
-=======
-import { installIntegration } from "@/lib/api/integration/install";
-import { getSession } from "@/lib/auth";
 import { prismaEdge } from "@/lib/prisma/edge";
->>>>>>> 1a867481
 import { redis } from "@/lib/upstash";
 import z from "@/lib/zod";
 import { APP_DOMAIN, getSearchParams } from "@dub/utils";
