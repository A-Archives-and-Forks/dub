import { getSession } from "@/lib/auth";
<<<<<<< HEAD
import { installIntegration } from "@/lib/integration/install";
import { prismaEdge } from "@/lib/prisma/edge";
=======
import { prisma } from "@/lib/prisma";
>>>>>>> 4c8aaa50
import { redis } from "@/lib/upstash";
import z from "@/lib/zod";
import { APP_DOMAIN, getSearchParams } from "@dub/utils";
import { redirect } from "next/navigation";
import { NextRequest } from "next/server";

const schema = z.object({
  state: z.string(),
  stripe_user_id: z.string().optional(),
  error: z.string().optional(),
  error_description: z.string().optional(),
});

export const GET = async (req: NextRequest) => {
  const session = await getSession();

  if (!session?.user.id) {
    return new Response("Unauthorized", { status: 401 });
  }

  const parsed = schema.safeParse(getSearchParams(req.url));

  if (!parsed.success) {
    console.error("[Stripe OAuth callback] Error", parsed.error);
    return new Response("Invalid request", { status: 400 });
  }

  const {
    state,
    stripe_user_id: stripeAccountId,
    error,
    error_description,
  } = parsed.data;

  // Find workspace that initiated the Stripe app install
  const workspaceId = await redis.get<string>(`stripe:install:state:${state}`);

  if (!workspaceId) {
    redirect(APP_DOMAIN);
  }

  // Delete the state key from Redis
  await redis.del(`stripe:install:state:${state}`);

  if (error) {
    const workspace = await prisma.project.findUnique({
      where: {
        id: workspaceId,
      },
    });
    if (!workspace) {
      redirect(APP_DOMAIN);
    }
    redirect(
      `${APP_DOMAIN}/${workspace.slug}/settings/integrations/stripe?stripeConnectError=${error_description}`,
    );
  } else if (stripeAccountId) {
    // Update the workspace with the Stripe Connect ID
    const workspace = await prisma.project.update({
      where: {
        id: workspaceId,
      },
      data: {
        stripeConnectId: stripeAccountId,
      },
    });

    await installIntegration({
      integrationSlug: "stripe",
      userId: session.user.id,
      workspaceId: workspace.id,
    });

    redirect(`${APP_DOMAIN}/${workspace.slug}/settings/integrations/stripe`);
  }

  return new Response("Invalid request", { status: 400 });
};<|MERGE_RESOLUTION|>--- conflicted
+++ resolved
@@ -1,10 +1,6 @@
 import { getSession } from "@/lib/auth";
-<<<<<<< HEAD
 import { installIntegration } from "@/lib/integration/install";
-import { prismaEdge } from "@/lib/prisma/edge";
-=======
 import { prisma } from "@/lib/prisma";
->>>>>>> 4c8aaa50
 import { redis } from "@/lib/upstash";
 import z from "@/lib/zod";
 import { APP_DOMAIN, getSearchParams } from "@dub/utils";
