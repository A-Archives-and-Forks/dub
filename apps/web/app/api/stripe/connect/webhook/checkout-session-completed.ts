<<<<<<< HEAD
=======
import { notifyPartnerSale } from "@/lib/api/partners/notify-partner-sale";
import { createSaleData } from "@/lib/api/sales/sale";
import { prisma } from "@/lib/prisma";
>>>>>>> e20dd787
import { getLeadEvent, recordSale } from "@/lib/tinybird";
import { redis } from "@/lib/upstash";
import { sendWorkspaceWebhook } from "@/lib/webhook/publish";
import { transformSaleEventData } from "@/lib/webhook/transform";
import { Customer, prisma } from "@dub/prisma";
import { nanoid } from "@dub/utils";
import { waitUntil } from "@vercel/functions";
import type Stripe from "stripe";

// Handle event "checkout.session.completed"
export async function checkoutSessionCompleted(event: Stripe.Event) {
  const charge = event.data.object as Stripe.Checkout.Session;
  const dubCustomerId = charge.metadata?.dubCustomerId;
  const stripeAccountId = event.account as string;
  const stripeCustomerId = charge.customer as string;
  const invoiceId = charge.invoice as string;

  if (!dubCustomerId) {
    return "Customer ID not found in Stripe checkout session metadata, skipping...";
  }

  let customer: Customer;
  try {
    // Update customer with stripe customerId if exists
    customer = await prisma.customer.update({
      where: {
        projectConnectId_externalId: {
          projectConnectId: stripeAccountId,
          externalId: dubCustomerId,
        },
      },
      data: {
        stripeCustomerId,
      },
    });
  } catch (error) {
    // Skip if customer not found
    console.log(error);
    return `Customer with dubCustomerId ${dubCustomerId} not found, skipping...`;
  }

  if (invoiceId) {
    // Skip if invoice id is already processed
    const ok = await redis.set(`dub_sale_events:invoiceId:${invoiceId}`, 1, {
      ex: 60 * 60 * 24 * 7,
      nx: true,
    });

    if (!ok) {
      console.info(
        "[Stripe Webhook] Skipping already processed invoice.",
        invoiceId,
      );
      return `Invoice with ID ${invoiceId} already processed, skipping...`;
    }
  }

  // Find lead
  const leadEvent = await getLeadEvent({ customerId: customer.id });
  if (!leadEvent || leadEvent.data.length === 0) {
    return `Lead event with customer ID ${customer.id} not found, skipping...`;
  }

  const saleData = {
    ...leadEvent.data[0],
    event_id: nanoid(16),
    event_name: "Subscription creation",
    payment_processor: "stripe",
    amount: charge.amount_total!,
    currency: charge.currency!,
    invoice_id: invoiceId || "",
    metadata: JSON.stringify({
      charge,
    }),
  };

  // Find link
  const linkId = leadEvent.data[0].link_id;
  const link = await prisma.link.findUnique({
    where: {
      id: linkId,
    },
  });

  if (!link) {
    return `Link with ID ${linkId} not found, skipping...`;
  }

  const [_sale, _link, workspace] = await Promise.all([
    recordSale(saleData),

    // update link sales count
    prisma.link.update({
      where: {
        id: linkId,
      },
      data: {
        sales: {
          increment: 1,
        },
        saleAmount: {
          increment: charge.amount_total!,
        },
      },
    }),

    // update workspace sales usage
    prisma.project.update({
      where: {
        id: customer.projectId,
      },
      data: {
        usage: {
          increment: 1,
        },
        salesUsage: {
          increment: charge.amount_total!,
        },
      },
    }),
  ]);

  // for program links
  if (link.programId) {
    const { program, partner } =
      await prisma.programEnrollment.findUniqueOrThrow({
        where: {
          linkId: link.id,
        },
        select: {
          program: true,
          partner: {
            select: {
              id: true,
            },
          },
        },
      });

    const saleRecord = createSaleData({
      customerId: saleData.customer_id,
      linkId: saleData.link_id,
      clickId: saleData.click_id,
      invoiceId: saleData.invoice_id,
      eventId: saleData.event_id,
      paymentProcessor: saleData.payment_processor,
      amount: saleData.amount,
      currency: saleData.currency,
      partnerId: partner.id,
      program,
      metadata: {
        ...leadEvent.data[0],
        stripeMetadata: charge,
      },
    });

    await prisma.sale.create({
      data: saleRecord,
    });

    waitUntil(
      notifyPartnerSale({
        partner: {
          id: partner.id,
          referralLink: link.shortLink,
        },
        program,
        sale: {
          amount: saleRecord.amount,
          earnings: saleRecord.earnings,
        },
      }),
    );
  }

  // send workspace webhook
  waitUntil(
    sendWorkspaceWebhook({
      trigger: "sale.created",
      workspace,
      data: transformSaleEventData({
        ...saleData,
        link,
        customerId: customer.id,
        customerExternalId: customer.externalId,
        customerName: customer.name,
        customerEmail: customer.email,
        customerAvatar: customer.avatar,
        customerCreatedAt: customer.createdAt,
      }),
    }),
  );

  return `Checkout session completed for customer with external ID ${dubCustomerId} and invoice ID ${invoiceId}`;
}<|MERGE_RESOLUTION|>--- conflicted
+++ resolved
@@ -1,9 +1,5 @@
-<<<<<<< HEAD
-=======
 import { notifyPartnerSale } from "@/lib/api/partners/notify-partner-sale";
 import { createSaleData } from "@/lib/api/sales/sale";
-import { prisma } from "@/lib/prisma";
->>>>>>> e20dd787
 import { getLeadEvent, recordSale } from "@/lib/tinybird";
 import { redis } from "@/lib/upstash";
 import { sendWorkspaceWebhook } from "@/lib/webhook/publish";
