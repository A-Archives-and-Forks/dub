--- conflicted
+++ resolved
@@ -74,11 +74,8 @@
             key: link.key,
             url: link.url,
             tag_ids: [],
-<<<<<<< HEAD
             folder_id: null,
-=======
             program_id: link.programId ?? "",
->>>>>>> b61153d8
             workspace_id: newWorkspaceId,
             created_at: link.createdAt,
           })),
