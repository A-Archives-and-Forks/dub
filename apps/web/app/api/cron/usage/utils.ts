import { limiter, qstash } from "@/lib/cron";
import prisma from "@/lib/prisma";
import { getStats } from "@/lib/stats";
import { ProjectProps } from "@/lib/types";
import {
  APP_DOMAIN_WITH_NGROK,
  capitalize,
  getAdjustedBillingCycleStart,
  linkConstructor,
  log,
} from "@dub/utils";
import { sendEmail } from "emails";
import ClicksSummary from "emails/clicks-summary";
import ClicksExceeded from "emails/clicks-exceeded";

const limit = 250;

export const updateUsage = async (skip?: number) => {
  const projects = await prisma.project.findMany({
    where: {
      domains: {
        some: {
          verified: true,
        },
      },
    },
    select: {
      id: true,
      name: true,
      slug: true,
      usage: true,
      usageLimit: true,
      linksUsage: true,
      linksLimit: true,
      plan: true,
      billingCycleStart: true,
      users: {
        select: {
          user: true,
        },
      },
      domains: {
        where: {
          verified: true,
        },
      },
      sentEmails: true,
      createdAt: true,
    },
    skip: skip || 0,
    take: limit,
  });

  // if no projects left, meaning cron is complete
  if (projects.length === 0) {
    return;
  }

  // Reset billing cycles for projects that have
  // adjustedBillingCycleStart that matches today's date
  const billingReset = projects.filter(
    ({ billingCycleStart }) =>
      getAdjustedBillingCycleStart(billingCycleStart as number) ===
      new Date().getDate(),
  );

  // Get all projects that have exceeded usage
  const exceedingUsage = projects.filter(
    ({ usage, usageLimit }) => usage > usageLimit,
  );

  // Send email to notify overages
  await Promise.allSettled(
    exceedingUsage.map(async (project) => {
      const { slug, plan, usage, usageLimit, users, sentEmails } = project;
      const emails = users.map((user) => user.user.email) as string[];

      await log({
        message: `*${slug}* is over their *${capitalize(
          plan,
        )} Plan* usage limit. Usage: ${usage}, Limit: ${usageLimit}, Email: ${emails.join(
          ", ",
        )}`,
        type: plan === "free" ? "cron" : "alerts",
        mention: plan !== "free",
      });
      const sentFirstUsageLimitEmail = sentEmails.some(
        (email) => email.type === "firstUsageLimitEmail",
      );
      if (!sentFirstUsageLimitEmail) {
        // @ts-ignore
        sendUsageLimitEmail(emails, project, "first");
      } else {
        const sentSecondUsageLimitEmail = sentEmails.some(
          (email) => email.type === "secondUsageLimitEmail",
        );
        if (!sentSecondUsageLimitEmail) {
          const daysSinceFirstEmail = Math.floor(
            (new Date().getTime() -
              new Date(sentEmails[0].createdAt).getTime()) /
              (1000 * 3600 * 24),
          );
          if (daysSinceFirstEmail >= 3) {
            // @ts-ignore
            sendUsageLimitEmail(emails, project, "second");
          }
        }
      }
    }),
  );

  // Reset usage for projects that have billingCycleStart today
  // also delete sentEmails for those projects
  await Promise.allSettled(
    billingReset.map(async (project) => {
      // Only send the 30-day summary email if the project was created more than 30 days ago
      if (
        project.createdAt.getTime() <
        new Date().getTime() - 30 * 24 * 60 * 60 * 1000
      ) {
        const topLinks =
          project.usage > 0
            ? await getStats({
                projectId: project.id,
<<<<<<< HEAD
=======
                domain: project.domains.map((domain) => domain.slug).join(","),
>>>>>>> 129dd34a
                endpoint: "top_links",
                interval: "30d",
              }).then((data) =>
                data
                  .slice(0, 5)
                  .map(
                    ({
                      domain,
                      key,
                      clicks,
                    }: {
                      domain: string;
                      key: string;
                      clicks: number;
                    }) => ({
                      link: linkConstructor({ domain, key, pretty: true }),
                      clicks,
                    }),
                  ),
              )
            : [];

        const emails = project.users.map((user) => user.user.email) as string[];

        await Promise.allSettled(
          emails.map((email) => {
            limiter.schedule(() =>
              sendEmail({
                subject: `Your 30-day ${process.env.NEXT_PUBLIC_APP_NAME} summary for ${project.name}`,
                email,
                react: ClicksSummary({
                  email,
                  appName: process.env.NEXT_PUBLIC_APP_NAME as string,
                  appDomain: process.env.NEXT_PUBLIC_APP_DOMAIN as string,
                  projectName: project.name,
                  projectSlug: project.slug,
                  totalClicks: project.usage,
                  createdLinks: project.linksUsage,
                  topLinks,
                }),
              }),
            );
          }),
        );
      }

      const { plan, usage, usageLimit } = project;

      // only reset clicks usage if it's not over usageLimit by:
      // 2x for free plan (2K clicks)
      // 1.5x for pro plan (75K clicks)
      // 1.2x for business plan (300K clicks)

      const resetUsage =
        plan === "free"
          ? usage < usageLimit * 2
          : plan === "pro"
          ? usage < usageLimit * 1.5
          : plan === "business"
          ? usage < usageLimit * 1.2
          : true;

      return await prisma.project.update({
        where: {
          id: project.id,
        },
        data: {
          ...(resetUsage && {
            usage: 0,
          }),
          // always reset linksUsage since folks can never create more links than their limit
          linksUsage: 0,
          sentEmails: {
            deleteMany: {
              type: {
                in: ["firstUsageLimitEmail", "secondUsageLimitEmail"],
              },
            },
          },
        },
      });
    }),
  );

  return await qstash.publishJSON({
    url: `${APP_DOMAIN_WITH_NGROK}/api/cron/usage?skip=${
      skip ? skip + limit : limit
    }`,
    method: "GET",
  });
};

const sendUsageLimitEmail = async (
  emails: string[],
  project: ProjectProps,
  type: "first" | "second",
) => {
  return await Promise.allSettled([
    emails.map((email) => {
      limiter.schedule(() =>
        sendEmail({
          subject: `${process.env.NEXT_PUBLIC_APP_NAME} Alert: Clicks Limit Exceeded`,
          email,
          react: ClicksExceeded({
            email,
            project,
            type,
          }),
        }),
      );
    }),
    prisma.sentEmail.create({
      data: {
        project: {
          connect: {
            slug: project.slug,
          },
        },
        type: `${type}UsageLimitEmail`,
      },
    }),
  ]);
};<|MERGE_RESOLUTION|>--- conflicted
+++ resolved
@@ -122,10 +122,6 @@
           project.usage > 0
             ? await getStats({
                 projectId: project.id,
-<<<<<<< HEAD
-=======
-                domain: project.domains.map((domain) => domain.slug).join(","),
->>>>>>> 129dd34a
                 endpoint: "top_links",
                 interval: "30d",
               }).then((data) =>
