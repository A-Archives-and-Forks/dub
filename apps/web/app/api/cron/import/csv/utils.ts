--- conflicted
+++ resolved
@@ -32,11 +32,7 @@
     })),
   );
 
-<<<<<<< HEAD
-  const importedLinks = await bulkCreateLinks(processedLinks as any); // TODO: fix types
-=======
   const importedLinks = await bulkCreateLinks({ links: processedLinks });
->>>>>>> 77c2d079
 
   count += importedLinks.length;
 
