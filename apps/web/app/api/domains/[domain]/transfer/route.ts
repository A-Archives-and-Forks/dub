import { getAnalytics } from "@/lib/analytics/get-analytics";
import { getDomainOrThrow } from "@/lib/api/domains/get-domain-or-throw";
import { DubApiError } from "@/lib/api/errors";
import { withWorkspace } from "@/lib/auth";
import { qstash } from "@/lib/cron";
import { prisma } from "@/lib/prisma";
import {
  DomainSchema,
  transferDomainBodySchema,
} from "@/lib/zod/schemas/domains";
import { APP_DOMAIN_WITH_NGROK } from "@dub/utils";
import { NextResponse } from "next/server";

// POST /api/domains/[domain]/transfer – transfer a domain to another workspace
export const POST = withWorkspace(
  async ({ req, headers, session, params, workspace }) => {
    const { slug: domain } = await getDomainOrThrow({
      workspace,
      domain: params.domain,
      dubDomainChecks: true,
    });

    const { newWorkspaceId } = transferDomainBodySchema.parse(await req.json());

    if (newWorkspaceId === workspace.id) {
      throw new DubApiError({
        code: "bad_request",
        message: "Please select another workspace to transfer the domain to.",
      });
    }

    const newWorkspace = await prisma.project.findUnique({
      where: { id: newWorkspaceId },
      select: {
        plan: true,
        linksUsage: true,
        linksLimit: true,
        domainsLimit: true,
        name: true,
        users: {
          where: {
            userId: session.user.id,
          },
          select: {
            role: true,
          },
        },
        domains: {
          select: {
            slug: true,
          },
        },
      },
    });

    if (!newWorkspace || newWorkspace.users.length === 0) {
      throw new DubApiError({
        code: "not_found",
        message: "New workspace not found. Make sure you have access to it.",
      });
    }

    if (newWorkspace.domains.length >= newWorkspace.domainsLimit) {
      throw new DubApiError({
        code: "exceeded_limit",
        message: `Workspace ${newWorkspace.name} has reached its domain limit (${newWorkspace.domainsLimit}). You need to upgrade it to accommodate more domains.`,
      });
    }

    if (newWorkspace.linksUsage >= newWorkspace.linksLimit) {
      throw new DubApiError({
        code: "exceeded_limit",
        message: `Workspace ${newWorkspace.name} has reached its link limit.`,
      });
    }

    const linksCount = await prisma.link.count({
      where: { domain, projectId: workspace.id },
    });

    if (newWorkspace.linksUsage + linksCount > newWorkspace.linksLimit) {
      throw new DubApiError({
        code: "exceeded_limit",
        message: `Workspace ${newWorkspace.name} doesn't have enough space to accommodate the links of the domain ${domain}.`,
      });
    }

    const { clicks: totalLinkClicks } = await getAnalytics({
      domain,
      event: "clicks",
      groupBy: "count",
      workspaceId: workspace.id,
      interval: "30d",
    });

    // Update the domain to use the new workspace
    const [domainResponse] = await Promise.all([
      prisma.domain.update({
        where: { slug: domain, projectId: workspace.id },
        data: {
          projectId: newWorkspaceId,
          primary: newWorkspace.domains.length === 0,
        },
      }),
      prisma.project.update({
        where: { id: workspace.id },
        data: {
          usage: {
            set: Math.max(workspace.usage - totalLinkClicks, 0),
          },
          linksUsage: {
            set: Math.max(workspace.linksUsage - linksCount, 0),
          },
        },
      }),
      prisma.project.update({
        where: { id: newWorkspaceId },
        data: {
          usage: {
            increment: totalLinkClicks,
          },
          linksUsage: {
            increment: linksCount,
          },
        },
      }),
    ]);

    await qstash.publishJSON({
      url: `${APP_DOMAIN_WITH_NGROK}/api/cron/domains/transfer`,
      body: {
        currentWorkspaceId: workspace.id,
        newWorkspaceId,
        domain,
        linksCount,
      },
    });

    return NextResponse.json(DomainSchema.parse(domainResponse), { headers });
  },
  {
<<<<<<< HEAD
    requiredScopes: ["domains.write"],
=======
    requiredRole: ["owner"],
>>>>>>> ef0fd98b
  },
);<|MERGE_RESOLUTION|>--- conflicted
+++ resolved
@@ -139,10 +139,6 @@
     return NextResponse.json(DomainSchema.parse(domainResponse), { headers });
   },
   {
-<<<<<<< HEAD
     requiredScopes: ["domains.write"],
-=======
-    requiredRole: ["owner"],
->>>>>>> ef0fd98b
   },
 );