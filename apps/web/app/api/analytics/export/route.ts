--- conflicted
+++ resolved
@@ -9,11 +9,20 @@
 import JSZip from "jszip";
 
 // GET /api/analytics/export – get export data for analytics
-<<<<<<< HEAD
 export const GET = withWorkspace(
-  async ({ searchParams, workspace, link }) => {
+  async ({ searchParams, workspace }) => {
+    throwIfClicksUsageExceeded(workspace);
+
     const parsedParams = analyticsQuerySchema.parse(searchParams);
-    const { interval, start, end } = parsedParams;
+
+    const { interval, start, end, linkId, domain, key } = parsedParams;
+
+    if (domain) {
+      await getDomainOrThrow({ workspace, domain });
+    }
+
+    const link =
+      domain && key ? await getLinkOrThrow({ workspace, domain, key }) : null;
 
     validDateRangeForPlan({
       plan: workspace.plan,
@@ -22,8 +31,6 @@
       end,
       throwError: true,
     });
-
-    const linkId = link ? link.id : null;
 
     const zip = new JSZip();
 
@@ -40,7 +47,7 @@
         const response = await getAnalytics({
           ...parsedParams,
           workspaceId: workspace.id,
-          ...(linkId && { linkId }),
+          ...(link && { linkId: link.id }),
           event: "clicks",
           groupBy: endpoint,
         });
@@ -61,66 +68,6 @@
     });
   },
   {
-    needNotExceededClicks: true,
     requiredScopes: ["analytics.read"],
   },
-);
-=======
-export const GET = withWorkspace(async ({ searchParams, workspace }) => {
-  throwIfClicksUsageExceeded(workspace);
-
-  const parsedParams = analyticsQuerySchema.parse(searchParams);
-
-  const { interval, start, end, linkId, domain, key } = parsedParams;
-
-  if (domain) {
-    await getDomainOrThrow({ workspace, domain });
-  }
-
-  const link =
-    domain && key ? await getLinkOrThrow({ workspace, domain, key }) : null;
-
-  validDateRangeForPlan({
-    plan: workspace.plan,
-    interval,
-    start,
-    end,
-    throwError: true,
-  });
-
-  const zip = new JSZip();
-
-  await Promise.all(
-    VALID_ANALYTICS_ENDPOINTS.map(async (endpoint) => {
-      // no need to fetch top links data if linkId is defined
-      // since this is just a single link
-      if (endpoint === "top_links" && linkId) return;
-      // we're not fetching top URLs data if linkId is not defined
-      if (endpoint === "top_urls" && !linkId) return;
-      // skip clicks count
-      if (endpoint === "count") return;
-
-      const response = await getAnalytics({
-        ...parsedParams,
-        workspaceId: workspace.id,
-        ...(link && { linkId: link.id }),
-        event: "clicks",
-        groupBy: endpoint,
-      });
-      if (!response || response.length === 0) return;
-
-      const csvData = convertToCSV(response);
-      zip.file(`${endpoint}.csv`, csvData);
-    }),
-  );
-
-  const zipData = await zip.generateAsync({ type: "nodebuffer" });
-
-  return new Response(zipData, {
-    headers: {
-      "Content-Type": "application/zip",
-      "Content-Disposition": "attachment; filename=analytics_export.zip",
-    },
-  });
-});
->>>>>>> ef0fd98b
+);