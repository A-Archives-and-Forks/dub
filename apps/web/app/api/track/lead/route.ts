import { DubApiError } from "@/lib/api/errors";
import { parseRequestBody } from "@/lib/api/utils";
import { withWorkspaceEdge } from "@/lib/auth/workspace-edge";
import { generateRandomName } from "@/lib/names";
import { prismaEdge } from "@/lib/prisma/edge";
import { getClickEvent, recordCustomer, recordLead } from "@/lib/tinybird";
import { ratelimit } from "@/lib/upstash";
import { sendLinkWebhookOnEdge } from "@/lib/webhook/publish-edge";
import { transformLeadEventData } from "@/lib/webhook/transform";
import { clickEventSchemaTB } from "@/lib/zod/schemas/clicks";
import {
  trackLeadRequestSchema,
  trackLeadResponseSchema,
} from "@/lib/zod/schemas/leads";
import { nanoid } from "@dub/utils";
import { waitUntil } from "@vercel/functions";
import { NextResponse } from "next/server";

export const runtime = "edge";

// POST /api/track/lead – Track a lead conversion event
export const POST = withWorkspaceEdge(
  async ({ req, workspace }) => {
    const {
      clickId,
      eventName,
      customerId: externalId,
      customerName,
      customerEmail,
      customerAvatar,
      metadata,
    } = trackLeadRequestSchema.parse(await parseRequestBody(req));

    // deduplicate lead events – only record 1 event per hour
    const { success } = await ratelimit(1, "1 h").limit(
      `recordLead:${externalId}:${eventName.toLowerCase().replace(" ", "-")}`,
    );

    if (!success) {
      throw new DubApiError({
        code: "rate_limit_exceeded",
        message: `Rate limit exceeded for customer ${externalId}: ${eventName}`,
      });
    }

    // Find click event
    const clickEvent = await getClickEvent({ clickId });

    if (!clickEvent || clickEvent.data.length === 0) {
      throw new DubApiError({
        code: "not_found",
        message: `Click event not found for clickId: ${clickId}`,
      });
    }

<<<<<<< HEAD
    const clickData = clickEventSchemaTB
      .omit({ timestamp: true })
      .parse(clickEvent.data[0]);

    const finalCustomerName =
      customerName || customerEmail || generateRandomName();

    // Find customer or create if not exists
    const customer = await prismaEdge.customer.upsert({
      where: {
        projectId_externalId: {
          projectId: workspace.id,
          externalId,
        },
      },
      create: {
        name: finalCustomerName,
        email: customerEmail,
        avatar: customerAvatar,
        externalId,
        projectId: workspace.id,
        projectConnectId: workspace.stripeConnectId,
      },
      update: {
        ...(customerName ? { name: customerName } : undefined),
        ...(customerEmail ? { email: customerEmail } : undefined),
        ...(customerAvatar ? { avatar: customerAvatar } : undefined),
      },
    });

    if (!customer) {
      throw new DubApiError({
        code: "bad_request",
        message: `Failed to create customer with customerId: ${externalId}`,
      });
    }

=======
>>>>>>> a2acc4d1
    waitUntil(
      (async () => {
        const clickData = clickEventSchemaTB
          .omit({ timestamp: true })
          .parse(clickEvent.data[0]);

        const finalCustomerName =
          customerName || customerEmail || generateRandomName();

        // Find customer or create if not exists
        const customer = await prismaEdge.customer.upsert({
          where: {
            projectId_externalId: {
              projectId: workspace.id,
              externalId,
            },
          },
          create: {
            name: finalCustomerName,
            email: customerEmail,
            avatar: customerAvatar,
            externalId,
            projectId: workspace.id,
            projectConnectId: workspace.stripeConnectId,
          },
          update: {
            name: finalCustomerName,
            email: customerEmail,
            avatar: customerAvatar,
          },
        });

        const [_lead, _customer, link, _project] = await Promise.all([
          recordLead({
            ...clickData,
            event_id: nanoid(16),
            event_name: eventName,
            customer_id: customer.id,
            metadata: metadata ? JSON.stringify(metadata) : "",
          }),

          recordCustomer({
            workspace_id: workspace.id,
            customer_id: customer.id,
            name: customer.name || "",
            email: customer.email || "",
            avatar: customer.avatar || "",
          }),

          // update link leads count
          prismaEdge.link.update({
            where: {
              id: clickData.link_id,
            },
            data: {
              leads: {
                increment: 1,
              },
            },
          }),
          prismaEdge.project.update({
            where: {
              id: workspace.id,
            },
            data: {
              usage: {
                increment: 1,
              },
            },
          }),
        ]);

        const lead = transformLeadEventData({
          ...clickData,
          link,
          eventName,
          customerId: customer.externalId,
          customerName: customer.name,
          customerEmail: customer.email,
          customerAvatar: customer.avatar,
        });

        await sendLinkWebhookOnEdge({
          trigger: "lead.created",
          linkId: link.id,
          data: lead,
        });
      })(),
    );

    const lead = trackLeadResponseSchema.parse({
      click: {
        id: clickId,
      },
      customer: {
        id: externalId,
        name: customerName,
        email: customerEmail,
        avatar: customerAvatar,
      },
    });

    return NextResponse.json({
      ...lead,

      // for backwards compatibility – will remove soon
      clickId,
      customerId: externalId,
      customerName: customerName,
      customerEmail: customerEmail,
      customerAvatar: customerAvatar,
    });
  },
  {
    requiredAddOn: "conversion",
    requiredPermissions: ["conversions.write"],
  },
);<|MERGE_RESOLUTION|>--- conflicted
+++ resolved
@@ -53,46 +53,6 @@
       });
     }
 
-<<<<<<< HEAD
-    const clickData = clickEventSchemaTB
-      .omit({ timestamp: true })
-      .parse(clickEvent.data[0]);
-
-    const finalCustomerName =
-      customerName || customerEmail || generateRandomName();
-
-    // Find customer or create if not exists
-    const customer = await prismaEdge.customer.upsert({
-      where: {
-        projectId_externalId: {
-          projectId: workspace.id,
-          externalId,
-        },
-      },
-      create: {
-        name: finalCustomerName,
-        email: customerEmail,
-        avatar: customerAvatar,
-        externalId,
-        projectId: workspace.id,
-        projectConnectId: workspace.stripeConnectId,
-      },
-      update: {
-        ...(customerName ? { name: customerName } : undefined),
-        ...(customerEmail ? { email: customerEmail } : undefined),
-        ...(customerAvatar ? { avatar: customerAvatar } : undefined),
-      },
-    });
-
-    if (!customer) {
-      throw new DubApiError({
-        code: "bad_request",
-        message: `Failed to create customer with customerId: ${externalId}`,
-      });
-    }
-
-=======
->>>>>>> a2acc4d1
     waitUntil(
       (async () => {
         const clickData = clickEventSchemaTB
