import { getProgramOrThrow } from "@/lib/api/programs/get-program";
import { withWorkspace } from "@/lib/auth";
<<<<<<< HEAD
=======
import { prisma } from "@/lib/prisma";
import { partnerInvitesQuerySchema } from "@/lib/zod/schemas/partners";
>>>>>>> 518fd8ba
import { ProgramInviteSchema } from "@/lib/zod/schemas/programs";
import { prisma } from "@dub/prisma";
import { NextResponse } from "next/server";
import { z } from "zod";

// GET /api/programs/[programId]/invites - get all the invites for a program
export const GET = withWorkspace(
  async ({ workspace, params, searchParams }) => {
    const { programId } = params;
    const { page, pageSize } = partnerInvitesQuerySchema.parse(searchParams);

    await getProgramOrThrow({
      workspaceId: workspace.id,
      programId,
    });

    const invites = await prisma.programInvite.findMany({
      where: {
        programId,
      },
      include: {
        link: {
          select: {
            shortLink: true,
          },
        },
      },
      orderBy: {
        createdAt: "desc",
      },
      skip: (page - 1) * pageSize,
      take: pageSize,
    });

    return NextResponse.json(
      z.array(ProgramInviteSchema).parse(
        invites.map((invite) => ({
          ...invite,
          shortLink: invite.link?.shortLink,
        })),
      ),
    );
  },
);<|MERGE_RESOLUTION|>--- conflicted
+++ resolved
@@ -1,10 +1,6 @@
 import { getProgramOrThrow } from "@/lib/api/programs/get-program";
 import { withWorkspace } from "@/lib/auth";
-<<<<<<< HEAD
-=======
-import { prisma } from "@/lib/prisma";
 import { partnerInvitesQuerySchema } from "@/lib/zod/schemas/partners";
->>>>>>> 518fd8ba
 import { ProgramInviteSchema } from "@/lib/zod/schemas/programs";
 import { prisma } from "@dub/prisma";
 import { NextResponse } from "next/server";
