--- conflicted
+++ resolved
@@ -29,34 +29,11 @@
     const searchParams = getSearchParamsWithArray(req.url);
     const params = getLinksQuerySchemaExtended.parse(searchParams);
 
-<<<<<<< HEAD
-    const {
-      domain,
-      tagId,
-      tagIds,
-      folderId,
-      search,
-      sort,
-      page,
-      pageSize,
-      userId,
-      showArchived,
-      withTags,
-      includeUser,
-      includeWebhooks,
-      includeDashboard,
-      linkIds,
-    } = getLinksQuerySchemaExtended.parse(searchParams);
-
-    if (domain) {
-      await getDomainOrThrow({ workspace, domain });
-=======
     if (params.domain) {
       await getDomainOrThrow({ workspace, domain: params.domain });
->>>>>>> 03093040
     }
 
-    if (folderId) {
+    if (params.folderId) {
       await checkFolderPermission({
         folderId,
         workspaceId: workspace.id,
@@ -68,24 +45,6 @@
     const response = await getLinksForWorkspace({
       ...params,
       workspaceId: workspace.id,
-<<<<<<< HEAD
-      domain,
-      tagId,
-      tagIds,
-      folderId,
-      search,
-      sort,
-      page,
-      pageSize,
-      userId,
-      showArchived,
-      withTags,
-      includeUser,
-      includeWebhooks,
-      includeDashboard,
-      linkIds,
-=======
->>>>>>> 03093040
     });
 
     return NextResponse.json(response, {
