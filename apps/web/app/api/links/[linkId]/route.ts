import { DubApiError, ErrorCodes } from "@/lib/api/errors";
import { deleteLink, editLink, processLink } from "@/lib/api/links";
import { withAuth } from "@/lib/auth";
import { qstash } from "@/lib/cron";
import prisma from "@/lib/prisma";
import { NewLinkProps } from "@/lib/types";
import { updateLinkBodySchema } from "@/lib/zod/schemas/links";
import { APP_DOMAIN_WITH_NGROK } from "@dub/utils";
import { NextResponse } from "next/server";

// GET /api/links/[linkId] – get a link
export const GET = withAuth(async ({ headers, link }) => {
  if (!link) {
    throw new DubApiError({
      code: "not_found",
      message: "Link not found.",
    });
  }

  const tags = await prisma.tag.findMany({
    where: {
      links: {
        some: {
          linkId: link.id,
        },
      },
    },
    select: {
      id: true,
      name: true,
      color: true,
    },
  });
  return NextResponse.json(
    {
      ...link,
      tagId: tags?.[0]?.id ?? null, // backwards compatibility
      tags,
    },
    {
      headers,
    },
  );
});

// PUT /api/links/[linkId] – update a link
export const PUT = withAuth(async ({ req, headers, workspace, link }) => {
  if (!link) {
    throw new DubApiError({
      code: "not_found",
      message: "Link not found.",
    });
  }

  const body = updateLinkBodySchema.parse(await req.json());

  // Add body onto existing link but maintain NewLinkProps form for processLink
  const updatedLink = {
    ...link,
    expiresAt:
      link.expiresAt instanceof Date
        ? link.expiresAt.toISOString()
        : link.expiresAt,
    geo: link.geo as NewLinkProps["geo"],
    ...body,
  };

  if (updatedLink.projectId !== link?.projectId) {
    throw new DubApiError({
      code: "forbidden",
      message:
        "Transferring links to another workspace is only allowed via the /links/[linkId]transfer endpoint.",
    });
  }

  const {
    link: processedLink,
    error,
    code,
  } = await processLink({
<<<<<<< HEAD
    payload: updatedLink,
    project,
=======
    payload: updatedLink as LinkWithTagIdsProps,
    workspace,
>>>>>>> be012aa4
    // if domain and key are the same, we don't need to check if the key exists
    skipKeyChecks:
      link.domain === updatedLink.domain &&
      link.key.toLowerCase() === updatedLink.key?.toLowerCase(),
  });

  if (error) {
    throw new DubApiError({
      code: code as ErrorCodes,
      message: error,
    });
  }

  const [response, _] = await Promise.allSettled([
    editLink({
      oldDomain: link.domain,
      oldKey: link.key,
      oldImage: link.image || undefined,
      updatedLink: processedLink,
    }),
    qstash.publishJSON({
      url: `${APP_DOMAIN_WITH_NGROK}/api/cron/links/event`,
      body: {
        linkId: link.id,
        type: "edit",
      },
    }),
    // @ts-ignore
  ]).then((results) => results.map((result) => result.value));

  return NextResponse.json(response, {
    headers,
  });
});

// DELETE /api/links/[linkId] – delete a link
export const DELETE = withAuth(async ({ headers, link }) => {
  const response = await deleteLink(link!.id);
  return NextResponse.json(response[0], {
    headers,
  });
});<|MERGE_RESOLUTION|>--- conflicted
+++ resolved
@@ -78,13 +78,8 @@
     error,
     code,
   } = await processLink({
-<<<<<<< HEAD
     payload: updatedLink,
-    project,
-=======
-    payload: updatedLink as LinkWithTagIdsProps,
     workspace,
->>>>>>> be012aa4
     // if domain and key are the same, we don't need to check if the key exists
     skipKeyChecks:
       link.domain === updatedLink.domain &&
