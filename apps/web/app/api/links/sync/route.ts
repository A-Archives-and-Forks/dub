import { exceededLimitError } from "@/lib/api/errors";
import { propagateBulkLinkChanges } from "@/lib/api/links/propagate-bulk-link-changes";
import { updateLinksUsage } from "@/lib/api/links/update-links-usage";
import { withWorkspace } from "@/lib/auth";
import { prisma } from "@/lib/prisma";
import { SimpleLinkProps } from "@/lib/types";
import { NextResponse } from "next/server";

// POST /api/links/sync – sync user's publicly created links to their accounts
export const POST = withWorkspace(
  async ({ req, session, workspace }) => {
    let links: SimpleLinkProps[] = [];
    try {
      links = await req.json();
      if (!Array.isArray(links)) {
        throw new Error("Invalid request body.");
      }
    } catch (e) {
      return new Response("Invalid request body.", { status: 400 });
    }

    const unclaimedLinks = await Promise.all(
      links.map(async (link) => {
        return await prisma.link.findUnique({
          where: {
            domain_key: {
              domain: link.domain,
              key: link.key,
            },
            userId: null,
          },
          include: {
            tags: true,
          },
        });
      }),
    ).then((links) => links.filter((link) => link !== null));

    if (unclaimedLinks.length === 0) {
      return new Response("No links created.", { status: 200 });
    }

    if (workspace.linksUsage + unclaimedLinks.length > workspace.linksLimit) {
      return new Response(
        exceededLimitError({
          plan: workspace.plan,
          limit: workspace.linksLimit,
          type: "links",
        }),
        { status: 403 },
      );
    }

    const response = await Promise.allSettled([
      prisma.link.updateMany({
        where: {
          id: {
            in: unclaimedLinks.map((link) => link!.id),
          },
        },
        data: {
          userId: session.user.id,
          projectId: workspace.id,
          publicStats: false,
        },
<<<<<<< HEAD
      },
      data: {
        userId: session.user.id,
        projectId: workspace.id,
        publicStats: false,
      },
    }),
    propagateBulkLinkChanges(
      unclaimedLinks.map((link) => ({
        ...link!,
        userId: session.user.id,
        projectId: workspace.id,
        publicStats: false,
      })),
    ),
    updateLinksUsage({
      workspaceId: workspace.id,
      increment: unclaimedLinks.length,
    }),
  ]);
=======
      }),
      propagateBulkLinkChanges(
        unclaimedLinks.map((link) => ({
          ...link!,
          userId: session.user.id,
          projectId: workspace.id,
          publicStats: false,
        })),
      ),
    ]);
>>>>>>> da319aa2

    return NextResponse.json(response);
  },
  {
    requiredScopes: ["links.write"],
  },
);<|MERGE_RESOLUTION|>--- conflicted
+++ resolved
@@ -63,28 +63,6 @@
           projectId: workspace.id,
           publicStats: false,
         },
-<<<<<<< HEAD
-      },
-      data: {
-        userId: session.user.id,
-        projectId: workspace.id,
-        publicStats: false,
-      },
-    }),
-    propagateBulkLinkChanges(
-      unclaimedLinks.map((link) => ({
-        ...link!,
-        userId: session.user.id,
-        projectId: workspace.id,
-        publicStats: false,
-      })),
-    ),
-    updateLinksUsage({
-      workspaceId: workspace.id,
-      increment: unclaimedLinks.length,
-    }),
-  ]);
-=======
       }),
       propagateBulkLinkChanges(
         unclaimedLinks.map((link) => ({
@@ -94,8 +72,11 @@
           publicStats: false,
         })),
       ),
+      updateLinksUsage({
+        workspaceId: workspace.id,
+        increment: unclaimedLinks.length,
+      }),
     ]);
->>>>>>> da319aa2
 
     return NextResponse.json(response);
   },
