--- conflicted
+++ resolved
@@ -1,11 +1,6 @@
 import { hashToken, withAdmin } from "@/lib/auth";
-<<<<<<< HEAD
 import { prisma } from "@dub/prisma";
-import { DUB_DOMAINS_ARRAY } from "@dub/utils";
-=======
-import { prisma } from "@/lib/prisma";
 import { APP_DOMAIN, DUB_DOMAINS_ARRAY, PARTNERS_DOMAIN } from "@dub/utils";
->>>>>>> e20dd787
 import { randomBytes } from "crypto";
 import { NextResponse } from "next/server";
 
