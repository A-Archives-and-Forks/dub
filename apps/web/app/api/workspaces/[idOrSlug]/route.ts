--- conflicted
+++ resolved
@@ -33,15 +33,24 @@
 });
 
 // GET /api/workspaces/[idOrSlug] – get a specific workspace by id or slug
-<<<<<<< HEAD
 export const GET = withWorkspace(
   async ({ workspace, headers }) => {
     const betaTester = await isBetaTester(workspace.id);
+    const domains = await prisma.domain.findMany({
+      where: {
+        projectId: workspace.id,
+      },
+      select: {
+        slug: true,
+        primary: true,
+      },
+    });
 
     return NextResponse.json(
       WorkspaceSchema.parse({
         ...workspace,
         id: `ws_${workspace.id}`,
+        domains,
         betaTester,
       }),
       { headers },
@@ -51,30 +60,6 @@
     requiredScopes: ["workspaces.read"],
   },
 );
-=======
-export const GET = withWorkspace(async ({ workspace, headers }) => {
-  const betaTester = await isBetaTester(workspace.id);
-  const domains = await prisma.domain.findMany({
-    where: {
-      projectId: workspace.id,
-    },
-    select: {
-      slug: true,
-      primary: true,
-    },
-  });
-
-  return NextResponse.json(
-    WorkspaceSchema.parse({
-      ...workspace,
-      id: `ws_${workspace.id}`,
-      domains,
-      betaTester,
-    }),
-    { headers },
-  );
-});
->>>>>>> ef0fd98b
 
 // PATCH /api/workspaces/[idOrSlug] – update a specific workspace by id or slug
 export const PATCH = withWorkspace(
