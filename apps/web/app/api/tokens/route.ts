import { DubApiError } from "@/lib/api/errors";
import { scopesToName, validateScopesForRole } from "@/lib/api/tokens/scopes";
import { parseRequestBody } from "@/lib/api/utils";
import { hashToken, withWorkspace } from "@/lib/auth";
import { generateRandomName } from "@/lib/names";
import { prisma } from "@/lib/prisma";
import { createTokenSchema, tokenSchema } from "@/lib/zod/schemas/token";
import { getCurrentPlan, nanoid } from "@dub/utils";
import { User } from "@prisma/client";
import { waitUntil } from "@vercel/functions";
import { sendEmail } from "emails";
import APIKeyCreated from "emails/api-key-created";
import { NextResponse } from "next/server";

// GET /api/tokens - get all tokens for a workspace
export const GET = withWorkspace(
  async ({ workspace }) => {
    const tokens = await prisma.restrictedToken.findMany({
      where: {
        projectId: workspace.id,
      },
      select: {
        id: true,
        name: true,
        partialKey: true,
        scopes: true,
        lastUsed: true,
        createdAt: true,
        updatedAt: true,
        user: {
          select: {
            id: true,
            name: true,
            image: true,
            isMachine: true,
          },
        },
      },
      orderBy: [{ lastUsed: "desc" }, { createdAt: "desc" }],
    });

    return NextResponse.json(tokenSchema.array().parse(tokens));
  },
  {
    requiredPermissions: ["tokens.read"],
  },
);

// POST /api/tokens – create a new token for a workspace
export const POST = withWorkspace(
  async ({ req, session, workspace }) => {
    const { name, isMachine, scopes } = createTokenSchema.parse(
      await parseRequestBody(req),
    );

    let machineUser: User | null = null;

    const { role } = await prisma.projectUsers.findUniqueOrThrow({
      where: {
        userId_projectId: {
          userId: session.user.id,
          projectId: workspace.id,
        },
      },
      select: {
        role: true,
      },
    });

    // Only workspace owners can create machine users
    if (isMachine && role !== "owner") {
      throw new DubApiError({
        code: "forbidden",
        message: "Only workspace owners can create machine users.",
      });
    }

    if (!validateScopesForRole(scopes || [], role)) {
      throw new DubApiError({
        code: "unprocessable_entity",
        message: "Some of the given scopes are not available for your role.",
      });
    }

    // Create machine user if needed
    if (isMachine) {
      const randomName = generateRandomName();
      machineUser = await prisma.user.create({
        data: {
          name: `${randomName} (Machine User)`,
          isMachine: true,
        },
      });

      // Add machine user to workspace
      await prisma.projectUsers.create({
        data: {
          role: "member",
          userId: machineUser.id,
          projectId: workspace.id,
        },
      });
    }

    // Create token
    const token = `dub_${nanoid(24)}`;
    const hashedKey = await hashToken(token);
    const partialKey = `${token.slice(0, 3)}...${token.slice(-4)}`;

    await prisma.restrictedToken.create({
      data: {
        name,
        hashedKey,
        partialKey,
        userId: isMachine ? machineUser?.id! : session.user.id,
        projectId: workspace.id,
        rateLimit: getCurrentPlan(workspace.plan).limits.api,
        scopes:
          scopes && scopes.length > 0 ? [...new Set(scopes)].join(" ") : null,
      },
    });

    waitUntil(
      sendEmail({
        email: session.user.email,
        subject: `A new API key has been created for your workspace ${workspace.name} on Dub`,
        react: APIKeyCreated({
          email: session.user.email,
          token: {
            name,
            type: scopesToName(scopes || []).name,
            permissions: scopesToName(scopes || []).description,
          },
          workspace: {
            name: workspace.name,
            slug: workspace.slug,
          },
        }),
      }),
    );

    return NextResponse.json({ token });
  },
  {
<<<<<<< HEAD
    requiredScopes: ["tokens.write"],
  },
);

// GET /api/tokens - get all tokens for a workspace
export const GET = withWorkspace(
  async ({ workspace }) => {
    const tokens = await prisma.restrictedToken.findMany({
      where: {
        projectId: workspace.id,
        clientId: null, // Hide OAuth tokens from workspace tokens
      },
      select: {
        id: true,
        name: true,
        partialKey: true,
        scopes: true,
        lastUsed: true,
        createdAt: true,
        updatedAt: true,
        user: {
          select: {
            id: true,
            name: true,
            image: true,
            isMachine: true,
          },
        },
      },
      orderBy: [{ lastUsed: "desc" }, { createdAt: "desc" }],
    });

    return NextResponse.json(tokenSchema.array().parse(tokens));
  },
  {
    requiredScopes: ["tokens.read"],
=======
    requiredPermissions: ["tokens.write"],
>>>>>>> 3e58dd80
  },
);<|MERGE_RESOLUTION|>--- conflicted
+++ resolved
@@ -142,45 +142,6 @@
     return NextResponse.json({ token });
   },
   {
-<<<<<<< HEAD
-    requiredScopes: ["tokens.write"],
-  },
-);
-
-// GET /api/tokens - get all tokens for a workspace
-export const GET = withWorkspace(
-  async ({ workspace }) => {
-    const tokens = await prisma.restrictedToken.findMany({
-      where: {
-        projectId: workspace.id,
-        clientId: null, // Hide OAuth tokens from workspace tokens
-      },
-      select: {
-        id: true,
-        name: true,
-        partialKey: true,
-        scopes: true,
-        lastUsed: true,
-        createdAt: true,
-        updatedAt: true,
-        user: {
-          select: {
-            id: true,
-            name: true,
-            image: true,
-            isMachine: true,
-          },
-        },
-      },
-      orderBy: [{ lastUsed: "desc" }, { createdAt: "desc" }],
-    });
-
-    return NextResponse.json(tokenSchema.array().parse(tokens));
-  },
-  {
-    requiredScopes: ["tokens.read"],
-=======
     requiredPermissions: ["tokens.write"],
->>>>>>> 3e58dd80
   },
 );