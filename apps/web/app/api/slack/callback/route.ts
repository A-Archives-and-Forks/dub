import { DubApiError, handleAndReturnErrorResponse } from "@/lib/api/errors";
import { getSession } from "@/lib/auth";
import { installIntegration } from "@/lib/integrations/install";
import { getSlackEnv } from "@/lib/integrations/slack/env";
import { SlackCredential } from "@/lib/integrations/slack/type";
import { prisma } from "@/lib/prisma";
import { redis } from "@/lib/upstash";
<<<<<<< HEAD
import { createWebhook } from "@/lib/webhook/create-webhook";
=======
import { addWebhook } from "@/lib/webhook/api";
>>>>>>> 6bb27add
import z from "@/lib/zod";
import {
  APP_DOMAIN_WITH_NGROK,
  getSearchParams,
  SLACK_INTEGRATION_ID,
} from "@dub/utils";
import { Project, WebhookReceiver } from "@prisma/client";
import { redirect } from "next/navigation";

export const dynamic = "force-dynamic";

const oAuthCallbackSchema = z.object({
  code: z.string(),
  state: z.string(),
});

export const GET = async (req: Request) => {
  const env = getSlackEnv();

  let workspace: Pick<Project, "id" | "slug"> | null = null;

  try {
    const session = await getSession();

    if (!session?.user.id) {
      throw new DubApiError({
        code: "unauthorized",
        message: "Unauthorized",
      });
    }

    const { code, state } = oAuthCallbackSchema.parse(getSearchParams(req.url));

    // Find workspace that initiated the Stripe app install
    const workspaceId = await redis.get<string>(`slack:install:state:${state}`);

    if (!workspaceId) {
      throw new DubApiError({
        code: "bad_request",
        message: "Unknown state",
      });
    }

    workspace = await prisma.project.findUniqueOrThrow({
      where: {
        id: workspaceId,
      },
      select: {
        id: true,
        slug: true,
      },
    });

    const formData = new FormData();
    formData.append("code", code);
    formData.append("client_id", env.SLACK_CLIENT_ID);
    formData.append("client_secret", env.SLACK_CLIENT_SECRET);
    formData.append(
      "redirect_uri",
      `${APP_DOMAIN_WITH_NGROK}/api/slack/callback`,
    );

    const response = await fetch("https://slack.com/api/oauth.v2.access", {
      method: "POST",
      body: formData,
    });

    const data = await response.json();

    const webhook = await addWebhook({
      name: "Slack",
      url: data.incoming_webhook.url,
      triggers: ["link.created"],
      workspace,
    });

    const credentials: SlackCredential = {
      appId: data.app_id,
      botUserId: data.bot_user_id,
      scope: data.scope,
      accessToken: data.access_token,
      tokenType: data.token_type,
      authUser: data.authed_user,
      team: data.team,
      incomingWebhook: {
        channel: data.incoming_webhook.channel,
        channelId: data.incoming_webhook.channel_id,
<<<<<<< HEAD
=======
        webhookId: webhook.id,
>>>>>>> 6bb27add
      },
    };

    const installation = await installIntegration({
      integrationId: SLACK_INTEGRATION_ID,
      userId: session.user.id,
      workspaceId,
      credentials,
    });

    await createWebhook({
      name: "Slack",
      url: data.incoming_webhook.url,
      receiver: WebhookReceiver.slack,
      triggers: [],
      workspaceId,
      installationId: installation.id,
    });
  } catch (e: any) {
    return handleAndReturnErrorResponse(e);
  }

  redirect(`/${workspace.slug}/settings/integrations/slack`);
};<|MERGE_RESOLUTION|>--- conflicted
+++ resolved
@@ -5,11 +5,7 @@
 import { SlackCredential } from "@/lib/integrations/slack/type";
 import { prisma } from "@/lib/prisma";
 import { redis } from "@/lib/upstash";
-<<<<<<< HEAD
 import { createWebhook } from "@/lib/webhook/create-webhook";
-=======
-import { addWebhook } from "@/lib/webhook/api";
->>>>>>> 6bb27add
 import z from "@/lib/zod";
 import {
   APP_DOMAIN_WITH_NGROK,
@@ -97,10 +93,6 @@
       incomingWebhook: {
         channel: data.incoming_webhook.channel,
         channelId: data.incoming_webhook.channel_id,
-<<<<<<< HEAD
-=======
-        webhookId: webhook.id,
->>>>>>> 6bb27add
       },
     };
 
