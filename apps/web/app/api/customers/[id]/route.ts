import { determineCustomerDiscount } from "@/lib/api/customers/determine-customer-discount";
import { getCustomerOrThrow } from "@/lib/api/customers/get-customer-or-throw";
import { transformCustomer } from "@/lib/api/customers/transform-customer";
import { DubApiError } from "@/lib/api/errors";
import { parseRequestBody } from "@/lib/api/utils";
import { withWorkspace } from "@/lib/auth";
import {
  CustomerEnrichedSchema,
  CustomerSchema,
  getCustomersQuerySchema,
  updateCustomerBodySchema,
} from "@/lib/zod/schemas/customers";
import { prisma } from "@dub/prisma";
import { Discount } from "@prisma/client";
import { NextResponse } from "next/server";

// GET /api/customers/:id – Get a customer by ID
export const GET = withWorkspace(
  async ({ workspace, params, searchParams }) => {
    const { id } = params;
    const { includeExpandedFields } =
      getCustomersQuerySchema.parse(searchParams);

    const customer = await getCustomerOrThrow(
      {
        id,
        workspaceId: workspace.id,
      },
      {
        includeExpandedFields,
      },
    );

<<<<<<< HEAD
    let discount: Discount | null = null;

    if (includeExpandedFields) {
      const firstPurchase = await prisma.commission.findFirst({
        where: {
          customerId: customer.id,
          type: "sale",
        },
        orderBy: {
          createdAt: "asc",
        },
        select: {
          createdAt: true,
        },
      });

      discount = determineCustomerDiscount({
        customerLink: customer.link,
        firstPurchase,
      });
    }

    return NextResponse.json(
      CustomerSchema.parse(
        transformCustomer({
          ...customer,
          ...(includeExpandedFields ? { discount } : {}),
        }),
      ),
    );
=======
    const responseSchema = includeExpandedFields
      ? CustomerEnrichedSchema
      : CustomerSchema;

    return NextResponse.json(responseSchema.parse(transformCustomer(customer)));
>>>>>>> 8f38de59
  },
  {
    requiredPlan: [
      "business",
      "business plus",
      "business extra",
      "business max",
      "enterprise",
    ],
  },
);

// PATCH /api/customers/:id – Update a customer by ID
export const PATCH = withWorkspace(
  async ({ workspace, params, req, searchParams }) => {
    const { id } = params;
    const { includeExpandedFields } =
      getCustomersQuerySchema.parse(searchParams);

    const { name, email, avatar, externalId } = updateCustomerBodySchema.parse(
      await parseRequestBody(req),
    );

    const customer = await getCustomerOrThrow(
      {
        id,
        workspaceId: workspace.id,
      },
      {
        includeExpandedFields,
      },
    );

    try {
      const updatedCustomer = await prisma.customer.update({
        where: {
          id: customer.id,
        },
        data: {
          name,
          email,
          avatar,
          externalId,
        },
      });

<<<<<<< HEAD
      let discount: Discount | null = null;

      if (includeExpandedFields) {
        const firstPurchase = await prisma.commission.findFirst({
          where: {
            customerId: customer.id,
            type: "sale",
          },
          orderBy: {
            createdAt: "asc",
          },
          select: {
            createdAt: true,
          },
        });

        discount = determineCustomerDiscount({
          customerLink: customer.link,
          firstPurchase,
        });
      }

      return NextResponse.json(
        CustomerSchema.parse(
          transformCustomer({
            ...customer,
            ...updatedCustomer,
            ...(includeExpandedFields ? { discount } : {}),
          }),
        ),
=======
      const responseSchema = includeExpandedFields
        ? CustomerEnrichedSchema
        : CustomerSchema;

      return NextResponse.json(
        responseSchema.parse(transformCustomer(updatedCustomer)),
>>>>>>> 8f38de59
      );
    } catch (error) {
      if (error.code === "P2002") {
        throw new DubApiError({
          code: "conflict",
          message: "A customer with this external ID already exists.",
        });
      }

      throw new DubApiError({
        code: "unprocessable_entity",
        message: error.message,
      });
    }
  },
  {
    requiredPlan: [
      "business",
      "business plus",
      "business extra",
      "business max",
      "enterprise",
    ],
  },
);

// DELETE /api/customers/:id – Delete a customer by ID
export const DELETE = withWorkspace(
  async ({ workspace, params }) => {
    const { id } = params;

    const customer = await getCustomerOrThrow({
      id,
      workspaceId: workspace.id,
    });

    await prisma.customer.delete({
      where: {
        id: customer.id,
      },
    });

    return NextResponse.json({
      id: customer.id,
    });
  },
  {
    requiredPlan: [
      "business",
      "business plus",
      "business extra",
      "business max",
      "enterprise",
    ],
  },
);<|MERGE_RESOLUTION|>--- conflicted
+++ resolved
@@ -31,7 +31,6 @@
       },
     );
 
-<<<<<<< HEAD
     let discount: Discount | null = null;
 
     if (includeExpandedFields) {
@@ -54,21 +53,18 @@
       });
     }
 
+    const responseSchema = includeExpandedFields
+      ? CustomerEnrichedSchema
+      : CustomerSchema;
+
     return NextResponse.json(
-      CustomerSchema.parse(
+      responseSchema.parse(
         transformCustomer({
           ...customer,
           ...(includeExpandedFields ? { discount } : {}),
         }),
       ),
     );
-=======
-    const responseSchema = includeExpandedFields
-      ? CustomerEnrichedSchema
-      : CustomerSchema;
-
-    return NextResponse.json(responseSchema.parse(transformCustomer(customer)));
->>>>>>> 8f38de59
   },
   {
     requiredPlan: [
@@ -115,7 +111,6 @@
         },
       });
 
-<<<<<<< HEAD
       let discount: Discount | null = null;
 
       if (includeExpandedFields) {
@@ -138,22 +133,18 @@
         });
       }
 
+      const responseSchema = includeExpandedFields
+        ? CustomerEnrichedSchema
+        : CustomerSchema;
+
       return NextResponse.json(
-        CustomerSchema.parse(
+        responseSchema.parse(
           transformCustomer({
             ...customer,
             ...updatedCustomer,
             ...(includeExpandedFields ? { discount } : {}),
           }),
         ),
-=======
-      const responseSchema = includeExpandedFields
-        ? CustomerEnrichedSchema
-        : CustomerSchema;
-
-      return NextResponse.json(
-        responseSchema.parse(transformCustomer(updatedCustomer)),
->>>>>>> 8f38de59
       );
     } catch (error) {
       if (error.code === "P2002") {
