import { nFormatter } from "../functions";

const BUSINESS_PLAN_MODIFIER = ({
  name = "Business",
  monthly = 59,
  yearly = 49,
  links = 5000,
  clicks = 150000,
  domains = 40,
<<<<<<< HEAD
  tags = 150,
  folders = 150,
=======
>>>>>>> 556a8ae7
  users = 15,
  ids = [],
}: {
  name: string;
  monthly: number;
  yearly: number;
  links: number;
  clicks: number;
  domains: number;
  users: number;
  tags: number;
  folders: number;
  ids: string[];
}) => ({
  name,
  tagline: "For larger teams with increased usage",
  link: "https://dub.co/help/article/business-plan",
  price: {
    monthly,
    yearly,
    ids,
  },
  limits: {
    links,
    clicks,
    domains,
<<<<<<< HEAD
    tags,
    folders,
=======
    tags: 1000000000,
>>>>>>> 556a8ae7
    users,
    ai: 1000,
    api: 3000,
  },
  colors: {
    bg: "bg-sky-900",
    text: "text-sky-900",
  },
  cta: {
    text: "Get started with Business",
    shortText: "Get started",
    href: "https://app.dub.co/register",
    color: "bg-black hover:bg-gray-800 hover:ring-gray-200",
  },
  featureTitle: "Everything in Pro, plus:",
  features: [
    { text: `${nFormatter(links, { full: true })} new links/mo` },
    {
      text: `${nFormatter(clicks)} tracked clicks/mo`,
    },
    { text: "3-year analytics retention" },
    { text: `${domains} custom domains` },
    { text: `${users} users` },
    {
      text: "Unlimited tags",
      footnote: {
        title:
          "Use tags to organize your links and filter by them in your analytics dashboard.",
        cta: "Learn more.",
        href: "https://d.to/tags",
      },
    },
    {
      text: "Real-time events stream",
      footnote: {
        title:
          "Get more data on your link clicks and QR code scans with a detailed, real-time stream of events in your workspace",
        cta: "Learn more.",
        href: "https://d.to/events",
      },
    },
    {
      text: "Event webhooks (beta)",
      footnote: {
        title:
          "Get notified when a link is clicked or a QR code is scanned using webhooks.",
        cta: "Learn more.",
        href: "https://d.to/webhooks",
      },
    },
  ],
});

export const PLANS = [
  {
    name: "Free",
    tagline: "For hobby & side projects",
    price: {
      monthly: 0,
      yearly: 0,
    },
    limits: {
      links: 25,
      clicks: 1000,
      domains: 3,
      tags: 5,
      folders: 5,
      users: 1,
      ai: 10,
      api: 60,
    },
    colors: {
      bg: "bg-black",
      text: "text-black",
    },
    cta: {
      text: "Start for free",
      href: "https://app.dub.co/register",
      color: "bg-black hover:bg-gray-800 hover:ring-gray-200",
    },
    featureTitle: "What's included:",
    features: [
      { text: "25 new links/mo" },
      {
        text: "1K tracked clicks/mo",
      },
      { text: "30-day analytics retention" },
      { text: "3 custom domains" },
      { text: "1 user" },
      {
        text: "Advanced analytics",
        footnote: {
          title:
            "Get location (country, city, continent), device (type, browser, OS), and referer data on your clicks.",
          cta: "Learn more.",
          href: "https://dub.co/help/article/dub-analytics",
        },
      },
      { text: "10 AI credits/mo" },
      {
        text: "Basic support",
      },
      {
        text: "API Access",
        footnote: {
          title: "Programatically manage your links using our REST API.",
          cta: "Learn more.",
          href: "https://dub.co/docs/api-reference/introduction",
        },
      },
    ],
  },
  {
    name: "Pro",
    tagline: "For startups & small businesses",
    link: "https://dub.co/help/article/pro-plan",
    price: {
      monthly: 24,
      yearly: 19,
      ids: [
        "price_1LodNLAlJJEpqkPVQSrt33Lc", // old monthly
        "price_1LodNLAlJJEpqkPVRxUyCQgZ", // old yearly
        "price_1OTcQBAlJJEpqkPViGtGEsbb", // new monthly (test)
        "price_1OYJeBAlJJEpqkPVLjTsjX0E", // new monthly (prod)
        "price_1OTcQBAlJJEpqkPVYlCMqdLL", // new yearly (test)
        "price_1OYJeBAlJJEpqkPVnPGEZeb0", // new yearly (prod)
      ],
    },
    limits: {
      links: 1000,
      clicks: 50000,
      domains: 10,
      tags: 25,
      folders: 25,
      users: 5,
      ai: 1000,
      api: 600,
    },
    colors: {
      bg: "bg-blue-500",
      text: "text-blue-500",
    },
    cta: {
      text: "Get started with Pro",
      shortText: "Get started",
      href: "https://app.dub.co/register",
      color: "bg-blue-600 hover:bg-blue-700 hover:ring-blue-100",
    },
    featureTitle: "Everything in Free, plus:",
    features: [
      { text: "1,000 new links/mo" },
      {
        text: "50K tracked clicks/mo",
      },
      { text: "1-year analytics retention" },
      { text: "10 custom domains" },
      { text: "5 users" },
      {
        text: "Advanced link features",
        footnote:
          "Custom social media cards, password-protected links, link expiration, link cloaking, device targeting, geo targeting etc.",
      },
      {
        text: "Unlimited AI credits",
        footnote: {
          title:
            "Subject to fair use policy – you will be notified if you exceed the limit, which are high enough for frequent usage.",
          cta: "Learn more.",
          href: "https://dub.co/blog/introducing-dub-ai",
        },
      },
      {
        text: "Priority support",
      },
      {
        text: "Premium dub.link domain",
        footnote: {
          title: "Stand out from the crowd with a premium dub.link domain.",
          cta: "Learn more.",
          href: "https://dub.co/help/article/default-dub-domains#premium-dublink-domain",
        },
      },
      {
        text: "Complimentary custom domain",
        footnote: {
          title:
            "All our paid plans come with a free .link custom domain, which helps improve click-through rates.",
          cta: "Learn more.",
          href: "https://dub.co/help/article/free-dot-link-domain",
        },
      },
    ],
  },
  BUSINESS_PLAN_MODIFIER({
    name: "Business",
    monthly: 59,
    yearly: 49,
    links: 5000,
    clicks: 150000,
    domains: 40,
    tags: 150,
    folders: 150,
    users: 15,
    ids: [
      "price_1LodLoAlJJEpqkPV9rD0rlNL", // old monthly
      "price_1LodLoAlJJEpqkPVJdwv5zrG", // oldest yearly
      "price_1OZgmnAlJJEpqkPVOj4kV64R", // old yearly
      "price_1OzNlmAlJJEpqkPV7s9HXNAC", // new monthly (test)
      "price_1OzNmXAlJJEpqkPVYO89lTdx", // new yearly (test)
      "price_1OzOFIAlJJEpqkPVJxzc9irl", // new monthly (prod)
      "price_1OzOXMAlJJEpqkPV9ERrjjbw", // new yearly (prod)
    ],
  }),
  BUSINESS_PLAN_MODIFIER({
    name: "Business Plus",
    monthly: 119,
    yearly: 99,
    links: 15000,
    clicks: 400000,
    domains: 100,
    tags: 300,
    folders: 300,
    users: 30,
    ids: [
      "price_1OnWu0AlJJEpqkPVWk4144ZG", // monthly (test)
      "price_1OnWu0AlJJEpqkPVkDWVriAB", // yearly (test)
      "price_1OnaK3AlJJEpqkPVaCfCPdHi", // monthly (prod)
      "price_1OzObrAlJJEpqkPVh6D9HWGO", // yearly (prod)
    ],
  }),
  BUSINESS_PLAN_MODIFIER({
    name: "Business Extra",
    monthly: 249,
    yearly: 199,
    links: 40000,
    clicks: 1000000,
    domains: 250,
    tags: 500,
    folders: 500,
    users: 50,
    ids: [
      "price_1OnWvCAlJJEpqkPVLzLHx5QD", // monthly (test)
      "price_1OnWvCAlJJEpqkPVHhCCvIOq", // yearly (test)
      "price_1OnaKJAlJJEpqkPVeJSvPfJb", // monthly (prod)
      "price_1OzOg1AlJJEpqkPVPlsrxoWm", // yearly (prod)
    ],
  }),
  BUSINESS_PLAN_MODIFIER({
    name: "Business Max",
    monthly: 499,
    yearly: 399,
    links: 100000,
    clicks: 2500000,
    domains: 500,
    tags: 1000,
    folders: 1000,
    users: 100,
    ids: [
      "price_1OnWwLAlJJEpqkPVXtJyPqLk", // monthly (test)
      "price_1OnWwLAlJJEpqkPV4eMbOkNh", // yearly (test)
      "price_1OnaKOAlJJEpqkPVV6gkZPgt", // monthly (prod)
      "price_1OzOh5AlJJEpqkPVtCSX7dlE", // yearly (prod)
    ],
  }),
  {
    name: "Enterprise",
    tagline:
      "Custom tailored plans for large enterprises. Whether you're running a SMS campaign with millions of short links or a large marketing campaign with billions of clicks, we've got you covered.",
    link: "https://dub.co/enterprise",
    price: {
      monthly: null,
      yearly: null,
    },
    limits: {
      links: 250000,
      clicks: 5000000,
      domains: 1000,
      tags: 1000,
      folders: 1000,
      users: 500,
      ai: 10000,
      api: 10000,
    },
    colors: {
      bg: "bg-violet-600",
      text: "text-violet-600",
    },
    cta: {
      text: "Contact us",
      href: "/enterprise",
      color:
        "bg-gradient-to-r from-violet-600 to-pink-600 hover:ring-violet-100",
    },
    featureTitle: "Everything in Business, plus:",
    features: [
      { text: "Custom usage limits" },
      { text: "Volume discounts" },
      { text: "SSO/SAML" },
      { text: "Role-based access controls" },
      { text: "Custom contract & SLA" },
      { text: "Whiteglove onboarding" },
      { text: "Dedicated success manager" },
      { text: "Priority support" },
      { text: "Dedicated Slack channel" },
    ],
  },
];

export const FREE_PLAN = PLANS.find((plan) => plan.name === "Free")!;
export const PRO_PLAN = PLANS.find((plan) => plan.name === "Pro")!;
export const BUSINESS_PLAN = PLANS.find((plan) => plan.name === "Business")!;
export const ENTERPRISE_PLAN = PLANS.find(
  (plan) => plan.name === "Enterprise",
)!;

export const PUBLIC_PLANS = [
  FREE_PLAN,
  PRO_PLAN,
  BUSINESS_PLAN,
  ENTERPRISE_PLAN,
];

export const SELF_SERVE_PAID_PLANS = PLANS.filter(
  (p) => p.name !== "Free" && p.name !== "Enterprise",
);

export const FREE_WORKSPACES_LIMIT = 2;

export const getPlanFromPriceId = (priceId: string) => {
  return PLANS.find((plan) => plan.price.ids?.includes(priceId)) || null;
};

export const getPlanDetails = (plan: string) => {
  return SELF_SERVE_PAID_PLANS.find(
    (p) => p.name.toLowerCase() === plan.toLowerCase(),
  )!;
};

export const getCurrentPlan = (plan: string) => {
  return (
    PLANS.find((p) => p.name.toLowerCase() === plan.toLowerCase()) || FREE_PLAN
  );
};

export const getNextPlan = (plan?: string | null) => {
  if (!plan) return PRO_PLAN;
  return PLANS[
    PLANS.findIndex((p) => p.name.toLowerCase() === plan.toLowerCase()) + 1
  ];
};<|MERGE_RESOLUTION|>--- conflicted
+++ resolved
@@ -7,11 +7,6 @@
   links = 5000,
   clicks = 150000,
   domains = 40,
-<<<<<<< HEAD
-  tags = 150,
-  folders = 150,
-=======
->>>>>>> 556a8ae7
   users = 15,
   ids = [],
 }: {
@@ -38,12 +33,8 @@
     links,
     clicks,
     domains,
-<<<<<<< HEAD
-    tags,
-    folders,
-=======
     tags: 1000000000,
->>>>>>> 556a8ae7
+    folders: 1000000000,
     users,
     ai: 1000,
     api: 3000,
