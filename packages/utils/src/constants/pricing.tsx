<<<<<<< HEAD
import { nFormatter } from "../functions";

export type PlanFeature = {
  id?: string;
  text: string;
  footnote?: {
    title: string;
    cta: string;
    href: string;
  };
};
=======
import { INFINITY_NUMBER } from "./misc";
>>>>>>> 0add5c4d

const BUSINESS_PLAN_MODIFIER = ({
  name = "Business",
  monthly = 59,
  yearly = 49,
  links = 5000,
  clicks = 150000,
  conversions = 500,
  domains = 40,
  users = 15,
  ids = [],
}: {
  name: string;
  monthly: number;
  yearly: number;
  links: number;
  clicks: number;
  conversions: number;
  domains: number;
  users: number;
  ids: string[];
}) => ({
  name,
  tagline: "For growing teams and groups who need advanced features ",
  link: "https://dub.co/help/article/business-plan",
  price: {
    monthly,
    yearly,
    ids,
  },
  limits: {
    links,
    clicks,
    conversions,
    domains,
    tags: INFINITY_NUMBER,
    users,
    ai: 1000,
    api: 3000,
  },
  colors: {
    bg: "bg-sky-900",
    text: "text-sky-900",
  },
  cta: {
    text: "Get started with Business",
    shortText: "Get Business",
    href: "https://app.dub.co/register",
    color: "bg-sky-900 hover:bg-sky-800 hover:ring-sky-100",
  },
  featureTitle: "Everything in Pro, plus:",
  features: [
    {
      id: "clicks",
      text: `${nFormatter(clicks)} tracked clicks/mo`,
    },
    {
      id: "links",
      text: `${Intl.NumberFormat("en-US").format(links)} new links/mo`,
    },
    {
      id: "conversions",
      text: `${Intl.NumberFormat("en-US").format(conversions)} conversions/mo`,
    },
    {
      id: "retention",
      text: "3-year analytics retention",
    },
    {
      id: "domains",
      text: `${domains} domains`,
    },
    {
      id: "users",
      text: `${users} users`,
    },
    {
      id: "events",
      text: "Real-time events stream",
      footnote: {
        title:
          "Get more data on your link clicks and QR code scans with a detailed, real-time stream of events in your workspace",
        cta: "Learn more.",
        href: "https://d.to/events",
      },
    },
    {
      id: "webhooks",
      text: "Event webhooks (beta)",
      footnote: {
        title:
          "Get notified when a link is clicked or a QR code is scanned using webhooks.",
        cta: "Learn more.",
        href: "https://d.to/webhooks",
      },
    },
  ] as PlanFeature[],
});

export const PLANS = [
  {
    name: "Free",
    tagline: "For individuals or teams of one getting started with Dub",
    price: {
      monthly: 0,
      yearly: 0,
    },
    limits: {
      links: 25,
      clicks: 1000,
      domains: 3,
      tags: 5,
      users: 1,
      ai: 10,
      api: 60,
    },
    colors: {
      bg: "bg-black",
      text: "text-black",
    },
    cta: {
      text: "Start for free",
      href: "https://app.dub.co/register",
      color:
        "bg-white hover:bg-gray-50 border border-gray-200 hover:ring-gray-100 text-neutral-800",
    },
    featureTitle: "What's included:",
    features: [
      {
        id: "clicks",
        text: "1K tracked clicks/mo",
      },
      { id: "links", text: "25 new links/mo" },
      { id: "retention", text: "30-day analytics retention" },
      { id: "domains", text: "3 domains" },
      { id: "user", text: "1 user" },
      {
        id: "analytics",
        text: "Advanced analytics",
        footnote: {
          title:
            "Get location (country, city, continent), device (type, browser, OS), and referer data on your clicks.",
          cta: "Learn more.",
          href: "https://dub.co/help/article/dub-analytics",
        },
      },
      { id: "ai", text: "10 AI credits/mo" },
      { id: "basic-support", text: "Basic support" },
      {
        id: "api",
        text: "API Access",
        footnote: {
          title: "Programatically manage your links using our REST API.",
          cta: "Learn more.",
          href: "https://dub.co/docs/api-reference/introduction",
        },
      },
    ] as PlanFeature[],
  },
  {
    name: "Pro",
    tagline: "For content creators or smaller teams looking for more tracking",
    link: "https://dub.co/help/article/pro-plan",
    price: {
      monthly: 24,
      yearly: 19,
      ids: [
        "price_1LodNLAlJJEpqkPVQSrt33Lc", // old monthly
        "price_1LodNLAlJJEpqkPVRxUyCQgZ", // old yearly
        "price_1OTcQBAlJJEpqkPViGtGEsbb", // new monthly (test)
        "price_1OYJeBAlJJEpqkPVLjTsjX0E", // new monthly (prod)
        "price_1OTcQBAlJJEpqkPVYlCMqdLL", // new yearly (test)
        "price_1OYJeBAlJJEpqkPVnPGEZeb0", // new yearly (prod)
      ],
    },
    limits: {
      links: 1000,
      clicks: 50000,
      domains: 10,
      tags: 25,
      users: 5,
      ai: 1000,
      api: 600,
    },
    colors: {
      bg: "bg-blue-500",
      text: "text-blue-500",
    },
    cta: {
      text: "Get started with Pro",
      shortText: "Get Pro",
      href: "https://app.dub.co/register",
      color: "bg-black hover:bg-neutral-800 hover:ring-gray-200",
    },
    featureTitle: "Everything in Free, plus:",
    features: [
      { id: "clicks", text: "50K tracked clicks/mo" },
      { id: "links", text: "1,000 new links/mo" },
      { id: "retention", text: "1-year analytics retention" },
      { id: "domains", text: "10 domains" },
      { id: "users", text: "5 users" },
      {
        id: "link-features",
        text: "Advanced link features",
        footnote:
          "Custom social media cards, password-protected links, link expiration, link cloaking, device targeting, geo targeting etc.",
      },
      {
        id: "ai",
        text: "Unlimited AI credits",
        footnote: {
          title:
            "Subject to fair use policy – you will be notified if you exceed the limit, which are high enough for frequent usage.",
          cta: "Learn more.",
          href: "https://dub.co/blog/introducing-dub-ai",
        },
      },
      { id: "priority-support", text: "Priority support" },
      {
        id: "dublink",
        text: "Premium dub.link domain",
        footnote: {
          title: "Stand out from the crowd with a premium dub.link domain.",
          cta: "Learn more.",
          href: "https://dub.co/help/article/default-dub-domains#premium-dublink-domain",
        },
      },
      {
        id: "dotlink",
        text: "Free custom domain",
        footnote: {
          title:
            "All our paid plans come with a free .link custom domain, which helps improve click-through rates.",
          cta: "Learn more.",
          href: "https://dub.co/help/article/free-dot-link-domain",
        },
      },
    ] as PlanFeature[],
  },
  BUSINESS_PLAN_MODIFIER({
    name: "Business",
    monthly: 59,
    yearly: 49,
    links: 5000,
    clicks: 150000,
    conversions: 500,
    domains: 40,
    users: 15,
    ids: [
      "price_1LodLoAlJJEpqkPV9rD0rlNL", // old monthly
      "price_1LodLoAlJJEpqkPVJdwv5zrG", // oldest yearly
      "price_1OZgmnAlJJEpqkPVOj4kV64R", // old yearly
      "price_1OzNlmAlJJEpqkPV7s9HXNAC", // new monthly (test)
      "price_1OzNmXAlJJEpqkPVYO89lTdx", // new yearly (test)
      "price_1OzOFIAlJJEpqkPVJxzc9irl", // new monthly (prod)
      "price_1OzOXMAlJJEpqkPV9ERrjjbw", // new yearly (prod)
    ],
  }),
  BUSINESS_PLAN_MODIFIER({
    name: "Business Plus",
    monthly: 119,
    yearly: 99,
    links: 15000,
    clicks: 400000,
    conversions: 1500,
    domains: 100,
    users: 30,
    ids: [
      "price_1OnWu0AlJJEpqkPVWk4144ZG", // monthly (test)
      "price_1OnWu0AlJJEpqkPVkDWVriAB", // yearly (test)
      "price_1OnaK3AlJJEpqkPVaCfCPdHi", // monthly (prod)
      "price_1OzObrAlJJEpqkPVh6D9HWGO", // yearly (prod)
    ],
  }),
  BUSINESS_PLAN_MODIFIER({
    name: "Business Extra",
    monthly: 249,
    yearly: 199,
    links: 40000,
    clicks: 1000000,
    conversions: 5000,
    domains: 250,
    users: 50,
    ids: [
      "price_1OnWvCAlJJEpqkPVLzLHx5QD", // monthly (test)
      "price_1OnWvCAlJJEpqkPVHhCCvIOq", // yearly (test)
      "price_1OnaKJAlJJEpqkPVeJSvPfJb", // monthly (prod)
      "price_1OzOg1AlJJEpqkPVPlsrxoWm", // yearly (prod)
    ],
  }),
  BUSINESS_PLAN_MODIFIER({
    name: "Business Max",
    monthly: 499,
    yearly: 399,
    links: 100000,
    clicks: 2500000,
    conversions: 15000,
    domains: 500,
    users: 100,
    ids: [
      "price_1OnWwLAlJJEpqkPVXtJyPqLk", // monthly (test)
      "price_1OnWwLAlJJEpqkPV4eMbOkNh", // yearly (test)
      "price_1OnaKOAlJJEpqkPVV6gkZPgt", // monthly (prod)
      "price_1OzOh5AlJJEpqkPVtCSX7dlE", // yearly (prod)
    ],
  }),
  {
    name: "Enterprise",
    tagline: "For organizations that require governance and scale",
    link: "https://dub.co/enterprise",
    price: {
      monthly: null,
      yearly: null,
    },
    limits: {
      links: 250000,
      clicks: 5000000,
      domains: 1000,
      tags: 1000,
      users: 500,
      ai: 10000,
      api: 10000,
    },
    colors: {
      bg: "bg-violet-600",
      text: "text-violet-600",
    },
    cta: {
      text: "Contact us",
      href: "/enterprise",
      color:
        "bg-white hover:bg-gray-50 border border-gray-200 hover:ring-gray-100 text-neutral-800",
    },
    featureTitle: "Everything in Business, plus:",
    features: [
      { id: "sso", text: "SSO/SAML" },
      { id: "roles", text: "Role-based controls" },
      { id: "sla", text: "Custom SLA" },
      { id: "logs", text: "Audit logs" },
      { id: "success", text: "Dedicated success manager" },
    ] as PlanFeature[],
  },
];

export const FREE_PLAN = PLANS.find((plan) => plan.name === "Free")!;
export const PRO_PLAN = PLANS.find((plan) => plan.name === "Pro")!;
export const BUSINESS_PLAN = PLANS.find((plan) => plan.name === "Business")!;
export const ENTERPRISE_PLAN = PLANS.find(
  (plan) => plan.name === "Enterprise",
)!;

export const PUBLIC_PLANS = [
  FREE_PLAN,
  PRO_PLAN,
  BUSINESS_PLAN,
  ENTERPRISE_PLAN,
];

export const SELF_SERVE_PAID_PLANS = PLANS.filter(
  (p) => p.name !== "Free" && p.name !== "Enterprise",
);

export const FREE_WORKSPACES_LIMIT = 2;

export const getPlanFromPriceId = (priceId: string) => {
  return PLANS.find((plan) => plan.price.ids?.includes(priceId)) || null;
};

export const getPlanDetails = (plan: string) => {
  return SELF_SERVE_PAID_PLANS.find(
    (p) => p.name.toLowerCase() === plan.toLowerCase(),
  )!;
};

export const getCurrentPlan = (plan: string) => {
  return (
    PLANS.find((p) => p.name.toLowerCase() === plan.toLowerCase()) || FREE_PLAN
  );
};

export const getNextPlan = (plan?: string | null) => {
  if (!plan) return PRO_PLAN;
  return PLANS[
    PLANS.findIndex((p) => p.name.toLowerCase() === plan.toLowerCase()) + 1
  ];
};<|MERGE_RESOLUTION|>--- conflicted
+++ resolved
@@ -1,5 +1,5 @@
-<<<<<<< HEAD
 import { nFormatter } from "../functions";
+import { INFINITY_NUMBER } from "./misc";
 
 export type PlanFeature = {
   id?: string;
@@ -10,9 +10,6 @@
     href: string;
   };
 };
-=======
-import { INFINITY_NUMBER } from "./misc";
->>>>>>> 0add5c4d
 
 const BUSINESS_PLAN_MODIFIER = ({
   name = "Business",
