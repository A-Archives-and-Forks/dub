--- conflicted
+++ resolved
@@ -10,15 +10,10 @@
     `workspace_id` String,
     `created_at` DateTime64(3),
     `deleted` UInt8,
-<<<<<<< HEAD
-    `folder_id` String,
-    `program_id` String
-=======
     `program_id` String,
     `tenant_id` String,
     `partner_id` String,
     `folder_id` String
->>>>>>> 116ac385
 
 ENGINE "ReplacingMergeTree"
 ENGINE_PARTITION_KEY "toYYYYMM(timestamp)"
