{
  "name": "@dub/tailwind-config",
  "description": "Tailwindcss config for Dub",
<<<<<<< HEAD
  "version": "0.0.9",
=======
  "version": "0.0.10",
>>>>>>> 53d6e512
  "main": "index.ts",
  "types": "index.ts",
  "devDependencies": {
    "tailwindcss": "^3.4.4"
  },
  "dependencies": {
    "@tailwindcss/container-queries": "^0.1.1",
    "@tailwindcss/forms": "^0.5.6",
    "@tailwindcss/typography": "^0.5.9",
    "tailwind-scrollbar-hide": "^1.1.7",
    "tailwindcss-radix": "^2.8.0"
  },
  "author": "Steven Tey <stevensteel97@gmail.com>",
  "homepage": "https://dub.co",
  "repository": {
    "type": "git",
    "url": "git+https://github.com/dubinc/dub.git"
  },
  "bugs": {
    "url": "https://github.com/dubinc/dub/issues"
  },
  "keywords": [
    "dub",
    "dub.co",
    "tailwind",
    "tailwindcss"
  ],
  "publishConfig": {
    "access": "public"
  }
}<|MERGE_RESOLUTION|>--- conflicted
+++ resolved
@@ -1,11 +1,7 @@
 {
   "name": "@dub/tailwind-config",
   "description": "Tailwindcss config for Dub",
-<<<<<<< HEAD
-  "version": "0.0.9",
-=======
   "version": "0.0.10",
->>>>>>> 53d6e512
   "main": "index.ts",
   "types": "index.ts",
   "devDependencies": {
