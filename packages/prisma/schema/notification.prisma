--- conflicted
+++ resolved
@@ -5,32 +5,16 @@
 }
 
 model NotificationEmail {
-<<<<<<< HEAD
-  id        String                @id @default(cuid())
-  emailId   String                @unique // Resend email id
-  type      NotificationEmailType
-  messageId String?
-  bountyId  String?
-=======
   id         String                @id @default(cuid())
   emailId    String                @unique // Resend email id
   type       NotificationEmailType
   messageId  String?
   bountyId   String?
   campaignId String?
->>>>>>> 7ee85d2b
 
   programId       String?
   partnerId       String?
   recipientUserId String?
-<<<<<<< HEAD
-
-  openedAt  DateTime?
-  createdAt DateTime  @default(now())
-
-  message Message? @relation(fields: [messageId], references: [id], onDelete: Cascade)
-  bounty  Bounty?  @relation(fields: [bountyId], references: [id], onDelete: Cascade)
-=======
 
   deliveredAt DateTime?
   openedAt    DateTime?
@@ -40,7 +24,6 @@
   message  Message?  @relation(fields: [messageId], references: [id], onDelete: Cascade)
   bounty   Bounty?   @relation(fields: [bountyId], references: [id], onDelete: Cascade)
   campaign Campaign? @relation(fields: [campaignId], references: [id], onDelete: Cascade)
->>>>>>> 7ee85d2b
 
   @@index(type)
   @@index(messageId)
