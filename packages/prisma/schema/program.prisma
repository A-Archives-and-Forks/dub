--- conflicted
+++ resolved
@@ -59,20 +59,6 @@
   createdAt                    DateTime                 @default(now())
   updatedAt                    DateTime                 @updatedAt
 
-<<<<<<< HEAD
-  workspace                Project                   @relation(fields: [workspaceId], references: [id])
-  primaryDomain            Domain?                   @relation(fields: [domain], references: [slug], onUpdate: Cascade)
-  partners                 ProgramEnrollment[]
-  payouts                  Payout[]
-  invoices                 Invoice[]
-  applications             ProgramApplication[]
-  links                    Link[]
-  commissions              Commission[]
-  rewards                  Reward[]
-  discounts                Discount[]                @relation("ProgramDiscounts")
-  groups                   PartnerGroup[]
-  partnerGroupDefaultLinks PartnerGroupDefaultLink[]
-=======
   workspace         Project              @relation(fields: [workspaceId], references: [id])
   primaryDomain     Domain?              @relation(fields: [domain], references: [slug], onUpdate: Cascade)
   partners          ProgramEnrollment[]
@@ -87,7 +73,7 @@
   bounties          Bounty[]
   bountySubmissions BountySubmission[]
   workflows         Workflow[]
->>>>>>> f22c26af
+  partnerGroupDefaultLinks PartnerGroupDefaultLink[]
 
   @@index(workspaceId)
   @@index(domain)
