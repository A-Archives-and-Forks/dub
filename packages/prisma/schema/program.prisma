--- conflicted
+++ resolved
@@ -67,21 +67,13 @@
   discounts                Discount[]                @relation("ProgramDiscounts")
   groups                   PartnerGroup[]
   partnerGroupDefaultLinks PartnerGroupDefaultLink[]
-<<<<<<< HEAD
-  bounties          Bounty[]
-  bountySubmissions BountySubmission[]
-  workflows         Workflow[]
-  messages          Message[]
-  comments          PartnerComment[]
-  discoveredPartners DiscoveredPartner[]
-=======
   bounties                 Bounty[]
   bountySubmissions        BountySubmission[]
   workflows                Workflow[]
   messages                 Message[]
   comments                 PartnerComment[]
   campaigns                Campaign[]
->>>>>>> eed4a8b7
+  discoveredPartners       DiscoveredPartner[]
 
   @@index(workspaceId)
   @@index(domain)
