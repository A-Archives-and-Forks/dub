--- conflicted
+++ resolved
@@ -111,7 +111,6 @@
   totalSaleAmount  Int @default(0) // total sale amount (in cents)
   totalCommissions Int @default(0) // total commissions earned by the partner (in cents)
 
-<<<<<<< HEAD
   // calculated stats
   conversionRate          Float? // totalConversions / totalClicks
   averageLifetimeValue    Float? // totalSaleAmount / totalConversions (in cents)
@@ -120,17 +119,11 @@
   daysSinceLastConversion Int? // days since lastConversionAt
   consistencyScore        Int? // based on daysSinceLastConversion
 
-  createdAt    DateTime             @default(now())
-  updatedAt    DateTime             @updatedAt
-  bannedAt     DateTime?
-  bannedReason PartnerBannedReason?
-=======
   createdAt                    DateTime             @default(now())
   updatedAt                    DateTime             @updatedAt
   customerDataSharingEnabledAt DateTime?
   bannedAt                     DateTime?
   bannedReason                 PartnerBannedReason?
->>>>>>> c72b71e6
 
   partner           Partner             @relation(fields: [partnerId], references: [id], onUpdate: Cascade, onDelete: Cascade)
   program           Program             @relation(fields: [programId], references: [id], onUpdate: Cascade, onDelete: Cascade)
