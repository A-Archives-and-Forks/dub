--- conflicted
+++ resolved
@@ -72,10 +72,7 @@
   workflows                Workflow[]
   messages                 Message[]
   comments                 PartnerComment[]
-<<<<<<< HEAD
-=======
   campaigns                Campaign[]
->>>>>>> 7ee85d2b
 
   @@index(workspaceId)
   @@index(domain)
