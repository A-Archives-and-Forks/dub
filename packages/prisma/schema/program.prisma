enum ProgramEnrollmentStatus {
  pending // pending applications that need approval
  approved // partner who has been approved/actively enrolled
  rejected // program rejected the partner
  invited // partner who has been invited
  declined // partner declined the invite
  banned // partner is banned from the program
  archived // partner is archived by the program
}

enum PartnerBannedReason {
  tos_violation
  inappropriate_content
  fake_traffic
  fraud
  spam
  brand_abuse
}

enum PartnerUrlValidationMode {
  domain // domain match (e.g. if URL is example.com/path, example.com and example.com/another-path are allowed)
  exact // exact match (e.g. if URL is example.com/path, only example.com/path is allowed)
}

model Program {
  id                           String                   @id @default(cuid())
  workspaceId                  String
  defaultFolderId              String
  defaultGroupId               String
  name                         String
  slug                         String                   @unique
  logo                         String?
  wordmark                     String?
  brandColor                   String?
  domain                       String?
  url                          String?
  urlValidationMode            PartnerUrlValidationMode @default(domain)
  linkStructure                PartnerLinkStructure     @default(short)
  linkParameter                String? // null for SHORT, "via" for QUERY, "refer" for PATH
  maxPartnerLinks              Int                      @default(10) // maximum number of links partners can create
  cookieLength                 Int                      @default(90)
  holdingPeriodDays            Int                      @default(0) // number of days to wait before earnings are added to a payout
  minPayoutAmount              Int                      @default(0) // Default minimum payout amount of $0
  embedData                    Json?                    @db.Json
  landerData                   Json?                    @db.Json // TODO: drop this column after PR #2893 merges
  landerPublishedAt            DateTime?                         // TODO: drop this column after PR #2893 merges
  applicationFormData          Json?                    @db.Json // TODO: drop this column after PR #2893 merges
  resources                    Json?                    @db.Json
  termsUrl                     String?                  @db.Text
  helpUrl                      String?                  @db.Text
  supportEmail                 String?
  ageVerification              Int?
  autoApprovePartnersEnabledAt DateTime?
  messagingEnabledAt           DateTime?
  createdAt                    DateTime                 @default(now())
  updatedAt                    DateTime                 @updatedAt

  workspace                Project                   @relation(fields: [workspaceId], references: [id])
  primaryDomain            Domain?                   @relation(fields: [domain], references: [slug], onUpdate: Cascade)
  partners                 ProgramEnrollment[]
  payouts                  Payout[]
  invoices                 Invoice[]
  applications             ProgramApplication[]
  links                    Link[]
  commissions              Commission[]
  rewards                  Reward[]
  discounts                Discount[]                @relation("ProgramDiscounts")
  groups                   PartnerGroup[]
  partnerGroupDefaultLinks PartnerGroupDefaultLink[]
  bounties                 Bounty[]
  bountySubmissions        BountySubmission[]
  workflows                Workflow[]
  messages                 Message[]
  comments                 PartnerComment[]
<<<<<<< HEAD
  discountCodes            DiscountCode[]
=======
  campaigns                Campaign[]
>>>>>>> 2100740d

  @@index(workspaceId)
  @@index(domain)
}

model ProgramEnrollment {
  id               String                  @id @default(cuid())
  partnerId        String
  programId        String
  tenantId         String?
  groupId          String?
  applicationId    String?                 @unique
  clickRewardId    String?
  leadRewardId     String?
  saleRewardId     String?
  discountId       String?
  status           ProgramEnrollmentStatus @default(pending)
  totalCommissions Int                     @default(0) // total commissions earned by the partner (in cents)
  createdAt        DateTime                @default(now())
  updatedAt        DateTime                @updatedAt
  bannedAt         DateTime?
  bannedReason     PartnerBannedReason?

  partner           Partner             @relation(fields: [partnerId], references: [id], onUpdate: Cascade, onDelete: Cascade)
  program           Program             @relation(fields: [programId], references: [id], onUpdate: Cascade, onDelete: Cascade)
  links             Link[]
  partnerGroup      PartnerGroup?       @relation(fields: [groupId], references: [id])
  application       ProgramApplication? @relation(fields: [applicationId], references: [id])
  clickReward       Reward?             @relation("ClickRewardEnrollments", fields: [clickRewardId], references: [id])
  leadReward        Reward?             @relation("LeadRewardEnrollments", fields: [leadRewardId], references: [id])
  saleReward        Reward?             @relation("SaleRewardEnrollments", fields: [saleRewardId], references: [id])
  discount          Discount?           @relation(fields: [discountId], references: [id])
  bountySubmissions BountySubmission[]
  discountCodes     DiscountCode[]

  @@unique([partnerId, programId])
  @@unique([tenantId, programId])
  @@index(programId)
  @@index(groupId)
  @@index(clickRewardId)
  @@index(leadRewardId)
  @@index(saleRewardId)
  @@index(discountId)
}

model ProgramApplication {
  id        String   @id @default(cuid())
  programId String
  groupId   String?
  name      String
  email     String
  country   String?
  proposal  String?  @db.Text // TODO: drop this column after PR #2893 merges
  website   String?  @db.Text
  youtube   String?  @db.Text
  twitter   String?  @db.Text
  linkedin  String?  @db.Text
  instagram String?  @db.Text
  tiktok    String?  @db.Text
  comments  String?  @db.Text // TODO: drop this column after PR #2893 merges
  formData  Json?    @db.Json
  createdAt DateTime @default(now())
  updatedAt DateTime @updatedAt

  program      Program            @relation(fields: [programId], references: [id])
  partnerGroup PartnerGroup?      @relation(fields: [groupId], references: [id])
  enrollment   ProgramEnrollment?

  @@index(programId)
  @@index(groupId)
  @@index(email)
}<|MERGE_RESOLUTION|>--- conflicted
+++ resolved
@@ -43,7 +43,7 @@
   minPayoutAmount              Int                      @default(0) // Default minimum payout amount of $0
   embedData                    Json?                    @db.Json
   landerData                   Json?                    @db.Json // TODO: drop this column after PR #2893 merges
-  landerPublishedAt            DateTime?                         // TODO: drop this column after PR #2893 merges
+  landerPublishedAt            DateTime? // TODO: drop this column after PR #2893 merges
   applicationFormData          Json?                    @db.Json // TODO: drop this column after PR #2893 merges
   resources                    Json?                    @db.Json
   termsUrl                     String?                  @db.Text
@@ -72,11 +72,8 @@
   workflows                Workflow[]
   messages                 Message[]
   comments                 PartnerComment[]
-<<<<<<< HEAD
   discountCodes            DiscountCode[]
-=======
   campaigns                Campaign[]
->>>>>>> 2100740d
 
   @@index(workspaceId)
   @@index(domain)
