--- conflicted
+++ resolved
@@ -32,10 +32,7 @@
   id                           String                   @id @default(cuid())
   workspaceId                  String
   defaultFolderId              String?
-<<<<<<< HEAD
-=======
   defaultGroupId               String?
->>>>>>> 7e553fe4
   name                         String
   slug                         String                   @unique
   logo                         String?
@@ -59,10 +56,7 @@
   supportEmail                 String?
   ageVerification              Int?
   autoApprovePartnersEnabledAt DateTime?
-<<<<<<< HEAD
   couponCodeTrackingEnabledAt  DateTime?
-=======
->>>>>>> 7e553fe4
   createdAt                    DateTime                 @default(now())
   updatedAt                    DateTime                 @updatedAt
 
