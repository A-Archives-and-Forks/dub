--- conflicted
+++ resolved
@@ -298,7 +298,6 @@
               >
                 {sortedOptions !== undefined ? (
                   <>
-<<<<<<< HEAD
                     {sortedOptions.map((option) => {
                       const isSelected = selected.some(
                         ({ value }) => value === option.value,
@@ -320,53 +319,11 @@
                         />
                       );
                     })}
-                    {search.length > 0 && onCreate && (
-                      <CommandItem
-                        className={cn(
-                          "flex cursor-pointer items-center gap-3 whitespace-nowrap rounded-md px-3 py-2 text-left text-sm text-neutral-700",
-                          "data-[selected=true]:bg-neutral-100",
-                          optionClassName,
-                        )}
-                        onSelect={async () => {
-                          setIsCreating(true);
-                          const success = await onCreate?.(search);
-                          if (success) {
-                            setSearch("");
-                            setIsOpen(false);
-                          }
-                          setIsCreating(false);
-                        }}
-                      >
-                        {isCreating ? (
-                          <LoadingSpinner className="size-4 shrink-0" />
-                        ) : (
-                          <Plus className="size-4 shrink-0" />
-                        )}
-                        <div className="grow truncate">
-                          {createLabel?.(search) || `Create "${search}"`}
-                        </div>
-                      </CommandItem>
-                    )}
-=======
-                    {sortedOptions.map((option) => (
-                      <Option
-                        key={`${option.label}, ${option.value}`}
-                        option={option}
-                        multiple={isMultiple}
-                        selected={selected.some(
-                          ({ value }) => value === option.value,
-                        )}
-                        onSelect={() => handleSelect(option)}
-                        right={optionRight?.(option)}
-                        className={optionClassName}
-                      />
-                    ))}
                     {/* for multiple selection, the create option item is shown at the bottom of the list */}
                     {onCreate &&
                       multiple &&
                       search.length > 0 &&
                       createOptionItem}
->>>>>>> 160bfdd0
                     {shouldFilter ? (
                       <Empty className="flex min-h-12 items-center justify-center text-sm text-neutral-500">
                         {emptyState ? emptyState : "No matches"}
