--- conflicted
+++ resolved
@@ -49,11 +49,8 @@
     "@radix-ui/react-tooltip": "^1.0.7",
     "@react-aria/datepicker": "^3.10.0",
     "@react-stately/datepicker": "^3.9.3",
-<<<<<<< HEAD
     "@tanstack/react-table": "^8.17.3",
-=======
     "@vercel/analytics": "^1.3.1",
->>>>>>> 8f8f73cc
     "class-variance-authority": "^0.7.0",
     "cmdk": "^0.2.0",
     "date-fns": "^3.6.0",
